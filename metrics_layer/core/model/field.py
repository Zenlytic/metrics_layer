import functools
import hashlib
import json
import re
from copy import copy
from typing import TYPE_CHECKING, Union

from pypika.terms import LiteralValue

from metrics_layer.core.exceptions import (
    AccessDeniedOrDoesNotExistException,
    QueryError,
)

from .base import MetricsLayerBase, SQLReplacement
from .definitions import Definitions
from .filter import Filter
from .set import Set

SQL_KEYWORDS = {"order", "group", "by", "as", "from", "select", "on", "with", "drop", "table"}
VALID_TIMEFRAMES = [
    "raw",
    "time",
    "second",
    "minute",
    "hour",
    "date",
    "week",
    "month",
    "quarter",
    "year",
    "fiscal_month",
    "fiscal_quarter",
    "fiscal_year",
    "week_index",
    "week_of_year",
    "week_of_month",
    "month_of_year",
    "month_of_year_index",
    "fiscal_month_index",
    "fiscal_month_of_year_index",
    "month_name",
    "month_index",
    "quarter_of_year",
    "fiscal_quarter_of_year",
    "hour_of_day",
    "day_of_week",
    "day_of_month",
    "day_of_year",
]
VALID_INTERVALS = [
    "second",
    "minute",
    "hour",
    "day",
    "week",
    "month",
    "quarter",
    "year",
]
VALID_VALUE_FORMAT_NAMES = [
    "decimal_0",
    "decimal_1",
    "decimal_2",
    "decimal_pct_0",
    "decimal_pct_1",
    "decimal_pct_2",
    "percent_0",
    "percent_1",
    "percent_2",
    "eur",
    "eur_0",
    "eur_1",
    "eur_2",
    "usd",
    "usd_0",
    "usd_1",
    "usd_2",
    "string",
    "image_url",
    "date",
    "week",
    "month",
    "quarter",
    "year",
]
<<<<<<< HEAD
VALID_VALUE_FORMAT_NAMES = [
    "decimal_0",
    "decimal_1",
    "decimal_2",
    "decimal_pct_0",
    "decimal_pct_1",
    "decimal_pct_2",
    "percent_0",
    "percent_1",
    "percent_2",
    "eur",
    "eur_0",
    "eur_1",
    "eur_2",
    "usd",
    "usd_0",
    "usd_1",
    "usd_2",
    "string",
    "image_url",
]
=======
>>>>>>> 6c14fe3e
if TYPE_CHECKING:
    from metrics_layer.core.model.view import View


class ZenlyticFieldType:
    dimension = "dimension"
    dimension_group = "dimension_group"
    measure = "measure"
    options = [dimension, dimension_group, measure]


class ZenlyticDataType:
    timestamp = "timestamp"
    date = "date"
    datetime = "datetime"
    default = timestamp
    options = [timestamp, date, datetime]


class ZenlyticType:
    count = "count"
    count_distinct = "count_distinct"
    sum = "sum"
    sum_distinct = "sum_distinct"
    average = "average"
    average_distinct = "average_distinct"
    median = "median"
    max = "max"
    min = "min"
    number = "number"
    yesno = "yesno"
    tier = "tier"
    string = "string"
    time = "time"
    duration = "duration"
    cumulative = "cumulative"
    dimension_options = [string, yesno, number, tier]
    dimension_group_options = [time, duration]
    measure_options = [
        count,
        count_distinct,
        sum,
        sum_distinct,
        average,
        average_distinct,
        median,
        max,
        min,
        number,
        cumulative,
    ]
    requires_sql_distinct_key = [sum_distinct, average_distinct]
    options = list(sorted(list(set(dimension_options + dimension_group_options + measure_options))))


class Field(MetricsLayerBase, SQLReplacement):
    internal_properties = ["is_personal_field"]

    def __init__(self, definition: dict, view) -> None:
        self.defaults = {"type": "string", "primary_key": False, "datatype": "timestamp"}
        self.default_intervals = ["second", "minute", "hour", "day", "week", "month", "quarter", "year"]

        # Always lowercase names and make exception for the None case in the
        # event of this being used by a filter and not having a name.
        if "name" in definition and isinstance(definition["name"], str):
            definition["name"] = definition["name"].lower()

        # Remove the label prefix if it's null
        if "label_prefix" in definition and definition["label_prefix"] is None:
            definition.pop("label_prefix")

        self.view: View = view
        self.validate(definition)
        super().__init__(definition)

    def __hash__(self) -> int:
        result = hashlib.md5(self.id().encode("utf-8"))
        id_int = int(result.hexdigest(), base=16)
        return hash(self.view.project) + id_int

    def __eq__(self, other):
        if isinstance(other, str):
            return False
        return self.id() == other.id()

    def __repr__(self):
        return f"<{self.__class__.__name__} name={self.id()}>"

    def id(self, capitalize_alias=False):
        alias = self.alias()
        if capitalize_alias:
            alias = alias.upper()
        return f"{self.view.name}.{alias}"

    @property
    def valid_properties(self):
        shared_properties = [
            "name",
            "field_type",
            "type",
            "label",
            "group_label",
            "description",
            "zoe_description",
            "hidden",
            "value_format_name",
            "synonyms",
            "required_access_grants",
            "label_prefix",
            "filters",
            "sql",
            "extra",
        ]
        if self.field_type == ZenlyticFieldType.dimension:
            dimension_only = [
                "primary_key",
                "tags",
                "drill_fields",
                "searchable",
                "tiers",
                "link",
                "canon_date",
                "case",
            ]
            return shared_properties + dimension_only
        elif self.field_type == ZenlyticFieldType.dimension_group:
            dimension_group_only = [
                "primary_key",
                "searchable",
                "tags",
                "drill_fields",
                "timeframes",
                "intervals",
                "sql_start",
                "sql_end",
                "convert_tz",
                "convert_timezone",
                "datatype",
                "link",
            ]
            return shared_properties + dimension_group_only
        elif self.field_type == ZenlyticFieldType.measure:
            measure_only = [
                "sql_distinct_key",
                "non_additive_dimension",
                "canon_date",
                "measure",
                "is_merged_result",
                "cumulative_where",
                "update_where_timeframe",
            ]
            return shared_properties + measure_only
        else:
            return shared_properties

    @property
    def hidden(self):
        return self._definition.get("hidden", False)

    @property
    def sql(self):
        definition = json.loads(json.dumps(self._definition))

        if "sql" not in definition and "case" in definition:
            definition["sql"] = self._translate_looker_case_to_sql(definition["case"])

        if (
            "sql" not in definition
            and definition.get("field_type") == ZenlyticFieldType.measure
            and definition.get("type") == "count"
        ):
            if self.view.primary_key:
                definition["sql"] = self.view.primary_key.sql
            else:
                definition["sql"] = "*"

        if "sql" in definition and (self.filters or self.non_additive_dimension):
            if definition["sql"] == "*":
                raise QueryError(
                    "To apply filters to a count measure you must have the primary_key specified "
                    "for the view. You can do this by adding the tag 'primary_key: true' to the "
                    "necessary dimension"
                )
            # You cannot apply a filter to a field that is the same name
            # as the field itself (this doesn't make sense)
            filters_to_apply = [f for f in definition.get("filters", []) if f.get("field") != self.name]

            else_0 = False
            if non_additive_dimension := self.non_additive_dimension:
                # We need to do else 0 if it's a numeric operation like sum, average, etc
                # But we need to do else null if it is a non numeric op like count, count_distinct
                else_0 = self.type not in {ZenlyticType.count, ZenlyticType.count_distinct}
                if isinstance(self.non_additive_dimension, dict):
                    filters_to_apply += [
                        {
                            "field": non_additive_dimension["name"],
                            "value": LiteralValue(
                                f"{self.non_additive_cte_alias()}.{self.non_additive_alias()}"
                            ),
                        }
                    ]
                if isinstance(non_additive_dimension.get("window_groupings", []), list):
                    for window_grouping in non_additive_dimension.get("window_groupings", []):
                        window_alias = window_grouping.replace(".", "_")
                        filters_to_apply += [
                            {
                                "field": window_grouping,
                                "value": LiteralValue(f"{self.non_additive_cte_alias()}.{window_alias}"),
                            }
                        ]
            definition["sql"] = Filter.translate_looker_filters_to_sql(
                definition["sql"], filters_to_apply, self.view, else_0=else_0
            )

        if (
            "sql" in definition
            and definition.get("type") == "tier"
            and "tiers" in definition
            and isinstance(definition["tiers"], list)
        ):
            definition["sql"] = self._translate_looker_tier_to_sql(definition["sql"], definition["tiers"])

        # We need to put parenthesis around yesno types
        if "sql" in definition and definition.get("type") == "yesno":
            definition["sql"] = f'({definition["sql"]})'

        if "sql" in definition and isinstance(definition["sql"], str):
            definition["sql"] = self._clean_sql_for_case(definition["sql"])
        return definition.get("sql")

    @property
    def sql_start(self):
        if "sql_start" in self._definition and isinstance(self._definition["sql_start"], str):
            return self._clean_sql_for_case(self._definition["sql_start"])
        return self._definition.get("sql_start")

    @property
    def sql_end(self):
        if "sql_end" in self._definition and isinstance(self._definition["sql_end"], str):
            return self._clean_sql_for_case(self._definition["sql_end"])
        return self._definition.get("sql_end")

    @property
    def label(self):
        if "label" in self._definition:
            label = self._definition["label"]
            if self.type == "time" and self.dimension_group:
                formatted_label = f"{label} {self.dimension_group.replace('_', ' ').title()}"
            elif self.type == "duration" and self.dimension_group:
                formatted_label = f"{self.dimension_group.replace('_', ' ').title()} {label}"
            else:
                formatted_label = label
        else:
            # Default
            label_text = self.alias().replace("_", " ")
            if len(str(label_text)) <= 4:
                formatted_label = label_text.upper()
            else:
                formatted_label = label_text.title()

        if self.label_prefix:
            return f"{self.label_prefix} {formatted_label}"
        return formatted_label

    @property
    def field_type(self) -> str:
        return str(self._definition.get("field_type"))

    @property
    def measure(self):
        measure = self._definition.get(ZenlyticFieldType.measure)
        if measure:
            return self.get_field_with_view_info(measure)
        return

    @property
    def filters(self):
        filters = self._definition.get("filters")
        if filters:
            return filters
        return []

    @property
    def convert_timezone(self):
        default_value = True
        if self.view.model.default_convert_tz is False or self.view.model.default_convert_timezone is False:
            default_value = False

        if "convert_timezone" in self._definition:
            convert = self._definition.get("convert_timezone", default_value)
        else:
            convert = self._definition.get("convert_tz", default_value)
        return convert

    @property
    def datatype(self):
        if "datatype" in self._definition:
            return self._definition["datatype"]
        elif self._definition["field_type"] == ZenlyticFieldType.dimension_group:
            return self.defaults["datatype"]
        return

    @property
    def is_merged_result(self):
        if "is_merged_result" in self._definition:
            return self._definition["is_merged_result"]
        elif self.type == "number" and self.field_type == ZenlyticFieldType.measure:
            # For number types, if the references have different canon_date values
            # then we need to make it a merged result.
            referenced_canon_dates = set()
            for reference in self.referenced_fields(self.sql):
                if (
                    not isinstance(reference, str)
                    and reference.field_type == ZenlyticFieldType.measure
                    and reference.type != "cumulative"
                ):
                    referenced_canon_dates.add(reference.canon_date)

            return len(referenced_canon_dates) > 1
        return False

    def loses_join_ability_with_other_views(self):
        if "is_merged_result" in self._definition:
            return self._definition["is_merged_result"]
        elif self.type == "number" and self.field_type == ZenlyticFieldType.measure:
            # For number types, if the references have different canon_date views
            # then we need to make it not joinable
            referenced_canon_date_views = list()
            for reference in self.referenced_fields(self.sql):
                if (
                    not isinstance(reference, str)
                    and reference.field_type == ZenlyticFieldType.measure
                    and reference.type != "cumulative"
                ):
                    if reference.canon_date:
                        canon_date_view_name, _ = reference.canon_date.split(".")
                        weak_hashes = self.view.project.join_graph.weak_join_graph_hashes(
                            canon_date_view_name
                        )
                        referenced_canon_date_views.append(set(weak_hashes))

            # Check that all the referenced view sets are the same
            if referenced_canon_date_views:
                return any(s != referenced_canon_date_views[0] for s in referenced_canon_date_views)

        return False

    @property
    def canon_date(self):
        if self._definition.get("canon_date"):
            canon_date = self._definition["canon_date"].replace("${", "").replace("}", "")
            return self._add_view_name_if_needed(canon_date)
        if self.view.default_date:
            return self._add_view_name_if_needed(self.view.default_date)
        return None

    @property
    def drill_fields(self):
        drill_fields = self._definition.get("drill_fields")
        if drill_fields:
            set_definition = {"name": "drill_fields", "fields": drill_fields, "view_name": self.view.name}
            return Set(set_definition, project=self.view.project).field_names()
        return drill_fields

    @property
    def non_additive_dimension(self):
        non_additive_dimension = self._definition.get("non_additive_dimension")
        if non_additive_dimension and isinstance(non_additive_dimension, dict):
            if "." not in non_additive_dimension["name"]:
                qualified_name = f"{self.view.name}.{non_additive_dimension['name']}"
                non_additive_dimension["name"] = qualified_name
            if window_groupings := non_additive_dimension.get("window_groupings", []):
                if isinstance(window_groupings, list):
                    qualified_groupings = []
                    for grouping in window_groupings:
                        if "." not in grouping:
                            qualified_name = f"{self.view.name}.{grouping}"
                        else:
                            qualified_name = grouping
                        qualified_groupings.append(qualified_name)
                    non_additive_dimension["window_groupings"] = qualified_groupings

        return non_additive_dimension

    @property
    def update_where_timeframe(self):
        # if this value is present we use it, otherwise we default to True
        return self._definition.get("update_where_timeframe", True)

    def cte_prefix(self, aggregated: bool = True):
        if self.type == "cumulative":
            prefix = "aggregated" if aggregated else "subquery"
            return f"{prefix}_{self.alias(with_view=True)}"
        return

    def alias(self, with_view: bool = False):
        if self.field_type == ZenlyticFieldType.dimension_group:
            if self.type == "time":
                alias = f"{self.name}_{self.dimension_group}"
            elif self.type == "duration":
                alias = f"{self.dimension_group}_{self.name}"
            else:
                alias = self.name
        else:
            alias = self.name
        if with_view:
            return f"{self.view.name}_{alias}"
        return alias

    def sql_query(
        self,
        query_type: Union[str, None] = None,
        functional_pk: Union[str, None] = None,
        alias_only: bool = False,
    ):
        if not query_type:
            query_type = self._derive_query_type()
        if self.type == "cumulative" and alias_only:
            return f"{self.cte_prefix()}.{self.measure.alias(with_view=True)}"
        if self.field_type == ZenlyticFieldType.measure:
            return self.aggregate_sql_query(query_type, functional_pk, alias_only=alias_only)
        return self.raw_sql_query(query_type, alias_only=alias_only)

    def raw_sql_query(self, query_type: str, alias_only: bool = False):
        if self.field_type == ZenlyticFieldType.measure and self.type == "number":
            return self.get_referenced_sql_query()
        elif alias_only:
            return self.alias(with_view=True)
        return self.get_replaced_sql_query(query_type, alias_only=alias_only)

    def aggregate_sql_query(self, query_type: str, functional_pk: str, alias_only: bool = False):
        # TODO add median_distinct, percentile, percentile, percentile_distinct
        sql = self.raw_sql_query(query_type, alias_only=alias_only)
        type_lookup = {
            "sum": self._sum_aggregate_sql,
            "sum_distinct": self._sum_distinct_aggregate_sql,
            "count": self._count_aggregate_sql,
            "count_distinct": self._count_distinct_aggregate_sql,
            "average": self._average_aggregate_sql,
            "average_distinct": self._average_distinct_aggregate_sql,
            "median": self._median_aggregate_sql,
            "max": self._max_aggregate_sql,
            "min": self._min_aggregate_sql,
            "number": self._number_aggregate_sql,
        }
        if self.type not in type_lookup:
            raise QueryError(
                f"Aggregate type {self.type} not supported. Supported types are: {list(type_lookup.keys())}"
            )
        return type_lookup[self.type](sql, query_type, functional_pk, alias_only)

    def strict_replaced_query(self):
        clean_sql = copy(self.sql)
        fields_to_replace = self.fields_to_replace(clean_sql)
        for to_replace in fields_to_replace:
            if to_replace == "TABLE":
                clean_sql = clean_sql.replace("${TABLE}.", "")
            else:
                field = self.get_field_with_view_info(to_replace)
                if field:
                    if field.is_merged_result or field.type == "number":
                        sql_replace = "(" + field.strict_replaced_query() + ")"
                    else:
                        sql_replace = field.alias(with_view=True)
                else:
                    sql_replace = to_replace

                clean_sql = clean_sql.replace("${" + to_replace + "}", sql_replace)
        return clean_sql.strip()

    def _needs_symmetric_aggregate(self, functional_pk: MetricsLayerBase):
        if functional_pk:
            try:
                field_pk_id = self.view.primary_key.id()
            except AttributeError:
                raise QueryError(
                    f"The primary key for the view {self.view.name} is not defined. "
                    "To use symmetric aggregates, you need to define the primary key. "
                    "Define the primary key by adding primary_key: yes to the field "
                    "that is the primary key of the table."
                )
            different_functional_pk = (
                functional_pk == Definitions.does_not_exist or field_pk_id != functional_pk.id()
            )
        else:
            different_functional_pk = False
        return different_functional_pk

    def _get_sql_distinct_key(self, sql_distinct_key: str, query_type: str, alias_only: bool):
        if self.filters:
            clean_sql_distinct_key = Filter.translate_looker_filters_to_sql(
                sql_distinct_key, self.filters, self.view
            )
        else:
            clean_sql_distinct_key = sql_distinct_key
        return self._replace_sql_query(clean_sql_distinct_key, query_type, alias_only=alias_only)

    def _count_distinct_aggregate_sql(self, sql: str, query_type: str, functional_pk: str, alias_only: bool):
        return f"COUNT(DISTINCT({sql}))"

    def _sum_aggregate_sql(self, sql: str, query_type: str, functional_pk: str, alias_only: bool):
        if (
            query_type in Definitions.symmetric_aggregates_supported_warehouses
            and self._needs_symmetric_aggregate(functional_pk)
        ):
            return self._sum_symmetric_aggregate(sql, query_type, alias_only=alias_only)
        return f"SUM({sql})"

    def _sum_distinct_aggregate_sql(self, sql: str, query_type: str, functional_pk: str, alias_only: bool):
        sql_distinct_key = self._get_sql_distinct_key(
            self.sql_distinct_key, query_type, alias_only=alias_only
        )
        return self._sum_symmetric_aggregate(
            sql, query_type, primary_key_sql=sql_distinct_key, alias_only=alias_only
        )

    def _sum_symmetric_aggregate(
        self,
        sql: str,
        query_type: str,
        primary_key_sql: str = None,
        alias_only: bool = False,
        factor: int = 1_000_000,
    ):
        if query_type not in Definitions.symmetric_aggregates_supported_warehouses:
            raise QueryError(
                f"Symmetric aggregates are not supported in {query_type}. "
                "Use the 'sum' type instead of 'sum_distinct'."
            )
        elif query_type == Definitions.snowflake:
            return self._sum_symmetric_aggregate_snowflake(sql, primary_key_sql, alias_only, factor)
        elif query_type == Definitions.redshift:
            return self._sum_symmetric_aggregate_redshift(sql, primary_key_sql, alias_only, factor)
        elif query_type in {Definitions.postgres, Definitions.duck_db}:
            return self._sum_symmetric_aggregate_postgres(sql, primary_key_sql, alias_only, factor)
        elif query_type == Definitions.bigquery:
            return self._sum_symmetric_aggregate_bigquery(sql, primary_key_sql, alias_only, factor)

    def _sum_symmetric_aggregate_bigquery(
        self, sql: str, primary_key_sql: str, alias_only: bool, factor: int = 1_000_000
    ):
        if not primary_key_sql:
            raw_primary_key_sql = self.view.primary_key.sql_query(Definitions.bigquery, alias_only=alias_only)
            primary_key_sql = self._get_sql_distinct_key(
                raw_primary_key_sql, Definitions.bigquery, alias_only
            )

        adjusted_sum = f"(CAST(FLOOR(COALESCE({sql}, 0) * ({factor} * 1.0)) AS FLOAT64))"

        pk_sum = f"CAST(FARM_FINGERPRINT(CAST({primary_key_sql} AS STRING)) AS BIGNUMERIC)"

        sum_with_pk_backout = f"SUM(DISTINCT {adjusted_sum} + {pk_sum}) - SUM(DISTINCT {pk_sum})"

        backed_out_cast = f"COALESCE(CAST(({sum_with_pk_backout}) AS FLOAT64)"

        result = f"{backed_out_cast} / CAST(({factor}*1.0) AS FLOAT64), 0)"
        return result

    def _sum_symmetric_aggregate_postgres(
        self, sql: str, primary_key_sql: str, alias_only: bool, factor: int = 1_000_000
    ):
        if not primary_key_sql:
            raw_primary_key_sql = self.view.primary_key.sql_query(Definitions.postgres, alias_only=alias_only)
            primary_key_sql = self._get_sql_distinct_key(
                raw_primary_key_sql, Definitions.postgres, alias_only
            )

        adjusted_sum = f"(CAST(FLOOR(COALESCE({sql}, 0) * ({factor} * 1.0)) AS DECIMAL(38,0)))"

        pk_sum = f"(HASHTEXTEXTENDED({primary_key_sql}, 0))::NUMERIC(38, 0)"

        sum_with_pk_backout = f"SUM(DISTINCT {adjusted_sum} + {pk_sum}) - SUM(DISTINCT {pk_sum})"

        backed_out_cast = f"COALESCE(CAST(({sum_with_pk_backout}) AS DOUBLE PRECISION)"

        result = f"{backed_out_cast} / CAST(({factor}*1.0) AS DOUBLE PRECISION), 0)"
        return result

    def _sum_symmetric_aggregate_redshift(
        self, sql: str, primary_key_sql: str, alias_only: bool, factor: int = 1_000_000
    ):
        if not primary_key_sql:
            raw_primary_key_sql = self.view.primary_key.sql_query(Definitions.redshift, alias_only=alias_only)
            primary_key_sql = self._get_sql_distinct_key(
                raw_primary_key_sql, Definitions.redshift, alias_only
            )

        adjusted_sum = f"(CAST(FLOOR(COALESCE({sql}, 0) * ({factor} * 1.0)) AS DECIMAL(38,0)))"

        pk_sum = f"(FARMFINGERPRINT64({primary_key_sql}))::NUMERIC(38, 0)"

        sum_with_pk_backout = f"SUM(DISTINCT {adjusted_sum} + {pk_sum}) - SUM(DISTINCT {pk_sum})"

        backed_out_cast = f"COALESCE(CAST(({sum_with_pk_backout}) AS DOUBLE PRECISION)"

        result = f"{backed_out_cast} / CAST(({factor}*1.0) AS DOUBLE PRECISION), 0)"
        return result

    def _sum_symmetric_aggregate_snowflake(
        self, sql: str, primary_key_sql: str, alias_only: bool, factor: int = 1_000_000
    ):
        if not primary_key_sql:
            raw_primary_key_sql = self.view.primary_key.sql_query(
                Definitions.snowflake, alias_only=alias_only
            )
            primary_key_sql = self._get_sql_distinct_key(
                raw_primary_key_sql, Definitions.snowflake, alias_only
            )

        adjusted_sum = f"(CAST(FLOOR(COALESCE({sql}, 0) * ({factor} * 1.0)) AS DECIMAL(38,0)))"

        pk_sum = f"(TO_NUMBER(MD5({primary_key_sql}), 'XXXXXXXXXXXXXXXXXXXXXXXXXXXXXXXX') % 1.0e27)::NUMERIC(38, 0)"  # noqa

        sum_with_pk_backout = f"SUM(DISTINCT {adjusted_sum} + {pk_sum}) - SUM(DISTINCT {pk_sum})"

        backed_out_cast = f"COALESCE(CAST(({sum_with_pk_backout}) AS DOUBLE PRECISION)"

        result = f"{backed_out_cast} / CAST(({factor}*1.0) AS DOUBLE PRECISION), 0)"
        return result

    def _count_aggregate_sql(self, sql: str, query_type: str, functional_pk: str, alias_only: bool):
        if (
            query_type in Definitions.symmetric_aggregates_supported_warehouses
            and self._needs_symmetric_aggregate(functional_pk)
        ):
            if self.primary_key_count:
                return self._count_distinct_aggregate_sql(
                    sql, query_type, functional_pk, alias_only=alias_only
                )
            return self._count_symmetric_aggregate(sql, query_type, alias_only=alias_only)
        return f"COUNT({sql})"

    def _count_symmetric_aggregate(
        self,
        sql: str,
        query_type: str,
        primary_key_sql: str = None,
        alias_only: bool = False,
        factor: int = 1_000_000,
    ):
        # This works for both query types
        return self._count_symmetric_aggregate_snowflake(
            sql, query_type, primary_key_sql=primary_key_sql, alias_only=alias_only
        )

    def _count_symmetric_aggregate_snowflake(
        self, sql: str, query_type: str, primary_key_sql: str, alias_only: bool
    ):
        if not primary_key_sql:
            raw_primary_key_sql = self.view.primary_key.sql_query(query_type, alias_only=alias_only)
            primary_key_sql = self._get_sql_distinct_key(raw_primary_key_sql, query_type, alias_only)
        pk_if_not_null = f"CASE WHEN  ({sql})  IS NOT NULL THEN  {primary_key_sql}  ELSE NULL END"
        result = f"NULLIF(COUNT(DISTINCT {pk_if_not_null}), 0)"
        return result

    def _average_aggregate_sql(self, sql: str, query_type: str, functional_pk: str, alias_only: bool):
        if (
            query_type in Definitions.symmetric_aggregates_supported_warehouses
            and self._needs_symmetric_aggregate(functional_pk)
        ):
            return self._average_symmetric_aggregate(sql, query_type, alias_only=alias_only)
        return f"AVG({sql})"

    def _average_distinct_aggregate_sql(
        self, sql: str, query_type: str, functional_pk: str, alias_only: bool
    ):
        if query_type not in Definitions.symmetric_aggregates_supported_warehouses:
            raise QueryError(
                f"Symmetric aggregates are not supported in {query_type}. "
                "Use the 'average' type instead of 'average_distinct'."
            )
        sql_distinct_key = self._get_sql_distinct_key(self.sql_distinct_key, query_type, alias_only)
        return self._average_symmetric_aggregate(
            sql, query_type, primary_key_sql=sql_distinct_key, alias_only=alias_only
        )

    def _average_symmetric_aggregate(
        self, sql: str, query_type, primary_key_sql: str = None, alias_only: bool = False
    ):
        sum_symmetric = self._sum_symmetric_aggregate(
            sql, query_type, primary_key_sql=primary_key_sql, alias_only=alias_only
        )
        count_symmetric = self._count_symmetric_aggregate(
            sql, query_type, primary_key_sql=primary_key_sql, alias_only=alias_only
        )
        result = f"({sum_symmetric} / {count_symmetric})"
        return result

    def _median_aggregate_sql(self, sql: str, query_type: str, functional_pk: str, alias_only: bool):
        if query_type in {
            Definitions.druid,
            Definitions.postgres,
            Definitions.bigquery,
            Definitions.sql_server,
            Definitions.azure_synapse,
        }:
            raise QueryError(
                f"Median is not supported in {query_type}. Please choose another "
                f"aggregate function for the {self.id()} measure."
            )
        # Medians do not work with symmetric aggregates, so there's just the one return
        return f"MEDIAN({sql})"

    def _max_aggregate_sql(self, sql: str, query_type: str, functional_pk: str, alias_only: bool):
        # Max works natively with symmetric aggregates, so there's just the one return
        return f"MAX({sql})"

    def _min_aggregate_sql(self, sql: str, query_type: str, functional_pk: str, alias_only: bool):
        # Min works natively with symmetric aggregates, so there's just the one return
        return f"MIN({sql})"

    def _number_aggregate_sql(self, sql: str, query_type: str, functional_pk: str, alias_only: bool):
        if isinstance(sql, list):
            replaced = copy(self.sql)
            for field_name in self.fields_to_replace(self.sql):
                proper_to_replace = "${" + field_name + "}"
                if field_name == "TABLE":
                    if alias_only:
                        proper_to_replace += "."
                        to_replace = ""
                    else:
                        to_replace = self.view.name
                else:
                    field = self.get_field_with_view_info(field_name)
                    to_replace = field.sql_query(query_type, functional_pk, alias_only=alias_only)
                replaced = replaced.replace(proper_to_replace, f"({to_replace})")
        else:
            raise NotImplementedError(f"handle case for sql: {sql}")
        return replaced

    def required_views(self):
        views = []
        if self.sql:
            views.extend(self._get_required_views_from_sql(self.sql))
        elif self.sql_start and self.sql_end:
            views.extend(self._get_required_views_from_sql(self.sql_start))
            views.extend(self._get_required_views_from_sql(self.sql_end))
        else:
            # There is not sql or sql_start or sql_end, it must be a
            # default count measure which references only the field's base view
            pass

        return list(set([self.view.name] + views))

    def _get_required_views_from_sql(self, sql: str):
        views = []
        for field_name in self.fields_to_replace(sql):
            if field_name != "TABLE":
                field = self.get_field_with_view_info(field_name)
                views.extend(field.required_views())
        return views

    def validate(self, definition: dict):
        required_keys = ["name", "field_type"]
        for k in required_keys:
            if k not in definition:
                name_str = ""
                if "name" in definition:
                    name_str = f" '{definition['name']}'"
                raise QueryError(
                    f"Field{name_str} missing required key '{k}' The field passed was {definition} in the"
                    f" view {self.view.name}"
                )

    def to_dict(self, query_type: str = None):
        output = {**self._definition}
        output["sql_raw"] = copy(self.sql)
        if output["field_type"] == ZenlyticFieldType.measure and output["type"] == "number":
            output["sql"] = self.get_referenced_sql_query()
        elif output["field_type"] == ZenlyticFieldType.dimension_group and self.dimension_group is None:
            output["sql"] = copy(self.sql)
        elif query_type:
            output["sql"] = self.sql_query(query_type)
        return output

    def printable_attributes(self):
        to_print = [
            "name",
            "field_type",
            "type",
            "label",
            "group_label",
            "hidden",
            "primary_key",
            "timeframes",
            "datatype",
            "sql",
        ]
        attributes = self.to_dict()
        return {key: attributes.get(key) for key in to_print if attributes.get(key) is not None}

    def equal(self, field_name: str):
        # Determine if the field name passed in references this field
        _, view_name, field_name_only = self.field_name_parts(field_name)
        if view_name and view_name != self.view.name:
            return False

        if self.field_type == ZenlyticFieldType.dimension_group and self.dimension_group is None:
            if field_name_only in self.dimension_group_names():
                self.dimension_group = self.get_dimension_group_name(field_name_only)
                return True
            return False
        elif self.field_type == ZenlyticFieldType.dimension_group:
            return self.alias() == field_name_only
        return self.name == field_name_only

    def dimension_group_names(self):
        if self.field_type == ZenlyticFieldType.dimension_group and self.type == "time":
            return [f"{self.name}_{t}" for t in self._definition.get("timeframes", [])]
        if self.field_type == ZenlyticFieldType.dimension_group and self.type == "duration":
            return [f"{t}s_{self.name}" for t in self._definition.get("intervals", self.default_intervals)]
        return []

    def get_dimension_group_name(self, field_name: str):
        if self.type == "duration" and f"_{self.name}" in field_name:
            return field_name.replace(f"_{self.name}", "")
        if self.type == "time":
            return field_name.replace(f"{self.name}_", "")
        return None

    def apply_dimension_group_duration_sql(self, sql_start: str, sql_end: str, query_type: str):
        return self.dimension_group_duration_sql(sql_start, sql_end, query_type, self.dimension_group)

    @staticmethod
    def dimension_group_duration_sql(sql_start: str, sql_end: str, query_type: str, dimension_group: str):
        meta_lookup = {
            Definitions.snowflake: {
                "seconds": lambda start, end: f"DATEDIFF('SECOND', {start}, {end})",
                "minutes": lambda start, end: f"DATEDIFF('MINUTE', {start}, {end})",
                "hours": lambda start, end: f"DATEDIFF('HOUR', {start}, {end})",
                "days": lambda start, end: f"DATEDIFF('DAY', {start}, {end})",
                "weeks": lambda start, end: f"DATEDIFF('WEEK', {start}, {end})",
                "months": lambda start, end: f"DATEDIFF('MONTH', {start}, {end})",
                "quarters": lambda start, end: f"DATEDIFF('QUARTER', {start}, {end})",
                "years": lambda start, end: f"DATEDIFF('YEAR', {start}, {end})",
            },
            Definitions.postgres: {
                "seconds": lambda start, end: (  # noqa
                    f"{meta_lookup[Definitions.postgres]['minutes'](start, end)} * 60 + DATE_PART('SECOND',"
                    f" AGE({end}, {start}))"
                ),
                "minutes": lambda start, end: (  # noqa
                    f"{meta_lookup[Definitions.postgres]['hours'](start, end)} * 60 + DATE_PART('MINUTE',"
                    f" AGE({end}, {start}))"
                ),
                "hours": lambda start, end: (  # noqa
                    f"{meta_lookup[Definitions.postgres]['days'](start, end)} * 24 + DATE_PART('HOUR',"
                    f" AGE({end}, {start}))"
                ),
                "days": lambda start, end: f"DATE_PART('DAY', AGE({end}, {start}))",
                "weeks": lambda start, end: f"TRUNC(DATE_PART('DAY', AGE({end}, {start}))/7)",
                "months": lambda start, end: (  # noqa
                    f"{meta_lookup[Definitions.postgres]['years'](start, end)} * 12 + (DATE_PART('month',"
                    f" AGE({end}, {start})))"
                ),
                "quarters": lambda start, end: (  # noqa
                    f"{meta_lookup[Definitions.postgres]['years'](start, end)} * 4 + TRUNC(DATE_PART('month',"
                    f" AGE({end}, {start}))/3)"
                ),
                "years": lambda start, end: f"DATE_PART('YEAR', AGE({end}, {start}))",
            },
            Definitions.druid: {
                "seconds": lambda start, end: f"TIMESTAMPDIFF(SECOND, {start}, {end})",
                "minutes": lambda start, end: f"TIMESTAMPDIFF(MINUTE, {start}, {end})",
                "hours": lambda start, end: f"TIMESTAMPDIFF(HOUR, {start}, {end})",
                "days": lambda start, end: f"TIMESTAMPDIFF(DAY, {start}, {end})",
                "weeks": lambda start, end: f"TIMESTAMPDIFF(WEEK, {start}, {end})",
                "months": lambda start, end: f"TIMESTAMPDIFF(MONTH, {start}, {end})",
                "quarters": lambda start, end: f"TIMESTAMPDIFF(QUARTER, {start}, {end})",
                "years": lambda start, end: f"TIMESTAMPDIFF(YEAR, {start}, {end})",
            },
            Definitions.sql_server: {
                "seconds": lambda start, end: f"DATEDIFF(SECOND, {start}, {end})",
                "minutes": lambda start, end: f"DATEDIFF(MINUTE, {start}, {end})",
                "hours": lambda start, end: f"DATEDIFF(HOUR, {start}, {end})",
                "days": lambda start, end: f"DATEDIFF(DAY, {start}, {end})",
                "weeks": lambda start, end: f"DATEDIFF(WEEK, {start}, {end})",
                "months": lambda start, end: f"DATEDIFF(MONTH, {start}, {end})",
                "quarters": lambda start, end: f"DATEDIFF(QUARTER, {start}, {end})",
                "years": lambda start, end: f"DATEDIFF(YEAR, {start}, {end})",
            },
            Definitions.bigquery: {
                "seconds": lambda start, end: (  # noqa
                    f"TIMESTAMP_DIFF(CAST({end} as TIMESTAMP), CAST({start} as TIMESTAMP), SECOND)"
                ),
                "minutes": lambda start, end: (  # noqa
                    f"TIMESTAMP_DIFF(CAST({end} as TIMESTAMP), CAST({start} as TIMESTAMP), MINUTE)"
                ),
                "hours": lambda start, end: (  # noqa
                    f"TIMESTAMP_DIFF(CAST({end} as TIMESTAMP), CAST({start} as TIMESTAMP), HOUR)"
                ),
                "days": lambda start, end: f"DATE_DIFF(CAST({end} as DATE), CAST({start} as DATE), DAY)",
                "weeks": lambda start, end: f"DATE_DIFF(CAST({end} as DATE), CAST({start} as DATE), ISOWEEK)",
                "months": lambda start, end: f"DATE_DIFF(CAST({end} as DATE), CAST({start} as DATE), MONTH)",
                "quarters": lambda start, end: (  # noqa
                    f"DATE_DIFF(CAST({end} as DATE), CAST({start} as DATE), QUARTER)"
                ),
                "years": lambda start, end: f"DATE_DIFF(CAST({end} as DATE), CAST({start} as DATE), ISOYEAR)",
            },
        }
        # SQL Server and Databricks have identical syntax in this case
        meta_lookup[Definitions.databricks] = meta_lookup[Definitions.sql_server]
        # Snowflake and redshift have identical syntax in this case
        meta_lookup[Definitions.redshift] = meta_lookup[Definitions.snowflake]
        # Snowflake and duck db have identical syntax in this case
        meta_lookup[Definitions.duck_db] = meta_lookup[Definitions.snowflake]
        # Azure Synapse and SQL Server have identical syntax
        meta_lookup[Definitions.azure_synapse] = meta_lookup[Definitions.sql_server]
        try:
            return meta_lookup[query_type][dimension_group](sql_start, sql_end)
        except KeyError:
            raise QueryError(
                f"Unable to find a valid method for running {dimension_group} with query type {query_type}"
            )

    def apply_dimension_group_time_sql(self, sql: str, query_type: str):
        meta_lookup = {
            Definitions.snowflake: {
                "raw": lambda s, qt: s,
                "time": lambda s, qt: f"CAST({s} AS TIMESTAMP)",
                "second": lambda s, qt: f"DATE_TRUNC('SECOND', {s})",
                "minute": lambda s, qt: f"DATE_TRUNC('MINUTE', {s})",
                "hour": lambda s, qt: f"DATE_TRUNC('HOUR', {s})",
                "date": lambda s, qt: f"DATE_TRUNC('DAY', {s})",
                "week": self._week_dimension_group_time_sql,
                "month": lambda s, qt: f"DATE_TRUNC('MONTH', {s})",
                "quarter": lambda s, qt: f"DATE_TRUNC('QUARTER', {s})",
                "year": lambda s, qt: f"DATE_TRUNC('YEAR', {s})",
                "fiscal_month": lambda s, qt: (
                    f"DATE_TRUNC('MONTH', {self._fiscal_offset_to_timestamp(s, qt)})"
                ),
                "fiscal_quarter": lambda s, qt: (
                    f"DATE_TRUNC('QUARTER', {self._fiscal_offset_to_timestamp(s, qt)})"
                ),
                "fiscal_year": lambda s, qt: f"DATE_TRUNC('YEAR', {self._fiscal_offset_to_timestamp(s, qt)})",
                "week_index": lambda s, qt: (
                    f"EXTRACT(WEEK FROM {self._week_dimension_group_time_sql(s, qt)})"
                ),
                "week_of_month": lambda s, qt: (
                    f"EXTRACT(WEEK FROM {self._week_dimension_group_time_sql(s,qt)}) - EXTRACT(WEEK FROM"
                    f" DATE_TRUNC('MONTH', {self._week_dimension_group_time_sql(s,qt)})) + 1"
                ),
                "month_of_year_index": lambda s, qt: f"EXTRACT(MONTH FROM {s})",
                "fiscal_month_of_year_index": lambda s, qt: (
                    f"EXTRACT(MONTH FROM {self._fiscal_offset_to_timestamp(s, qt)})"
                ),
                "month_of_year": lambda s, qt: f"TO_CHAR(CAST({s} AS TIMESTAMP), 'Mon')",
                "quarter_of_year": lambda s, qt: f"EXTRACT(QUARTER FROM {s})",
                "fiscal_quarter_of_year": lambda s, qt: (
                    f"EXTRACT(QUARTER FROM {self._fiscal_offset_to_timestamp(s, qt)})"
                ),
                "hour_of_day": lambda s, qt: f"EXTRACT(HOUR FROM CAST({s} AS TIMESTAMP))",
                "day_of_week": lambda s, qt: f"TO_CHAR(CAST({s} AS TIMESTAMP), 'Dy')",
                "day_of_month": lambda s, qt: f"EXTRACT(DAY FROM {s})",
                "day_of_year": lambda s, qt: f"EXTRACT(DOY FROM {s})",
            },
            Definitions.databricks: {
                "raw": lambda s, qt: s,
                "time": lambda s, qt: f"CAST({s} AS TIMESTAMP)",
                "second": lambda s, qt: f"DATE_TRUNC('SECOND', CAST({s} AS TIMESTAMP))",
                "minute": lambda s, qt: f"DATE_TRUNC('MINUTE', CAST({s} AS TIMESTAMP))",
                "hour": lambda s, qt: f"DATE_TRUNC('HOUR', CAST({s} AS TIMESTAMP))",
                "date": lambda s, qt: f"DATE_TRUNC('DAY', CAST({s} AS TIMESTAMP))",
                "week": self._week_dimension_group_time_sql,
                "month": lambda s, qt: f"DATE_TRUNC('MONTH', CAST({s} AS TIMESTAMP))",
                "quarter": lambda s, qt: f"DATE_TRUNC('QUARTER', CAST({s} AS TIMESTAMP))",
                "year": lambda s, qt: f"DATE_TRUNC('YEAR', CAST({s} AS TIMESTAMP))",
                "fiscal_month": lambda s, qt: (
                    f"DATE_TRUNC('MONTH', CAST({self._fiscal_offset_to_timestamp(s, qt)} AS TIMESTAMP))"
                ),
                "fiscal_quarter": lambda s, qt: (
                    f"DATE_TRUNC('QUARTER', CAST({self._fiscal_offset_to_timestamp(s, qt)} AS TIMESTAMP))"
                ),
                "fiscal_year": lambda s, qt: (
                    f"DATE_TRUNC('YEAR', CAST({self._fiscal_offset_to_timestamp(s, qt)} AS TIMESTAMP))"
                ),
                "week_index": lambda s, qt: (
                    f"EXTRACT(WEEK FROM CAST({self._week_dimension_group_time_sql(s,qt)} AS TIMESTAMP))"
                ),
                "week_of_month": lambda s, qt: (
                    f"EXTRACT(WEEK FROM CAST({self._week_dimension_group_time_sql(s,qt)} AS TIMESTAMP)) -"
                    " EXTRACT(WEEK FROM DATE_TRUNC('MONTH',"
                    f" CAST({self._week_dimension_group_time_sql(s,qt)} AS TIMESTAMP))) + 1"
                ),
                "month_of_year_index": lambda s, qt: f"EXTRACT(MONTH FROM CAST({s} AS TIMESTAMP))",
                "fiscal_month_of_year_index": lambda s, qt: (
                    f"EXTRACT(MONTH FROM CAST({self._fiscal_offset_to_timestamp(s, qt)} AS TIMESTAMP))"
                ),
                "month_of_year": lambda s, qt: f"DATE_FORMAT(CAST({s} AS TIMESTAMP), 'MMM')",
                "quarter_of_year": lambda s, qt: f"EXTRACT(QUARTER FROM CAST({s} AS TIMESTAMP))",
                "fiscal_quarter_of_year": lambda s, qt: (
                    f"EXTRACT(QUARTER FROM CAST({self._fiscal_offset_to_timestamp(s, qt)} AS TIMESTAMP))"
                ),
                "hour_of_day": lambda s, qt: f"EXTRACT(HOUR FROM CAST({s} AS TIMESTAMP))",
                "day_of_week": lambda s, qt: f"DATE_FORMAT(CAST({s} AS TIMESTAMP), 'E')",
                "day_of_month": lambda s, qt: f"EXTRACT(DAY FROM CAST({s} AS TIMESTAMP))",
                "day_of_year": lambda s, qt: f"EXTRACT(DOY FROM CAST({s} AS TIMESTAMP))",
            },
            Definitions.postgres: {
                "raw": lambda s, qt: s,
                "time": lambda s, qt: f"CAST({s} AS TIMESTAMP)",
                "second": lambda s, qt: f"DATE_TRUNC('SECOND', CAST({s} AS TIMESTAMP))",
                "minute": lambda s, qt: f"DATE_TRUNC('MINUTE', CAST({s} AS TIMESTAMP))",
                "hour": lambda s, qt: f"DATE_TRUNC('HOUR', CAST({s} AS TIMESTAMP))",
                "date": lambda s, qt: f"DATE_TRUNC('DAY', CAST({s} AS TIMESTAMP))",
                "week": self._week_dimension_group_time_sql,
                "month": lambda s, qt: f"DATE_TRUNC('MONTH', CAST({s} AS TIMESTAMP))",
                "quarter": lambda s, qt: f"DATE_TRUNC('QUARTER', CAST({s} AS TIMESTAMP))",
                "year": lambda s, qt: f"DATE_TRUNC('YEAR', CAST({s} AS TIMESTAMP))",
                "fiscal_month": lambda s, qt: (
                    f"DATE_TRUNC('MONTH', CAST({self._fiscal_offset_to_timestamp(s, qt)} AS TIMESTAMP))"
                ),
                "fiscal_quarter": lambda s, qt: (
                    f"DATE_TRUNC('QUARTER', CAST({self._fiscal_offset_to_timestamp(s, qt)} AS TIMESTAMP))"
                ),
                "fiscal_year": lambda s, qt: (
                    f"DATE_TRUNC('YEAR', CAST({self._fiscal_offset_to_timestamp(s, qt)} AS TIMESTAMP))"
                ),
                "week_index": lambda s, qt: (
                    f"EXTRACT(WEEK FROM CAST({self._week_dimension_group_time_sql(s,qt)} AS TIMESTAMP))"
                ),
                "week_of_month": lambda s, qt: (  # noqa
                    f"EXTRACT(WEEK FROM CAST({self._week_dimension_group_time_sql(s,qt)} AS TIMESTAMP)) -"
                    " EXTRACT(WEEK FROM DATE_TRUNC('MONTH',"
                    f" CAST({self._week_dimension_group_time_sql(s,qt)} AS TIMESTAMP))) + 1"
                ),
                "month_of_year_index": lambda s, qt: f"EXTRACT(MONTH FROM CAST({s} AS TIMESTAMP))",
                "fiscal_month_of_year_index": lambda s, qt: (
                    f"EXTRACT(MONTH FROM CAST({self._fiscal_offset_to_timestamp(s, qt)} AS TIMESTAMP))"
                ),
                "month_of_year": lambda s, qt: f"TO_CHAR(CAST({s} AS TIMESTAMP), 'Mon')",
                "quarter_of_year": lambda s, qt: f"EXTRACT(QUARTER FROM CAST({s} AS TIMESTAMP))",
                "fiscal_quarter_of_year": lambda s, qt: (
                    f"EXTRACT(QUARTER FROM CAST({self._fiscal_offset_to_timestamp(s, qt)} AS TIMESTAMP))"
                ),
                "hour_of_day": lambda s, qt: f"EXTRACT('HOUR' FROM CAST({s} AS TIMESTAMP))",
                "day_of_week": lambda s, qt: f"TO_CHAR(CAST({s} AS TIMESTAMP), 'Dy')",
                "day_of_month": lambda s, qt: f"EXTRACT('DAY' FROM CAST({s} AS TIMESTAMP))",
                "day_of_year": lambda s, qt: f"EXTRACT('DOY' FROM CAST({s} AS TIMESTAMP))",
            },
            Definitions.druid: {
                "raw": lambda s, qt: s,
                "time": lambda s, qt: f"CAST({s} AS TIMESTAMP)",
                "second": lambda s, qt: f"DATE_TRUNC('SECOND', CAST({s} AS TIMESTAMP))",
                "minute": lambda s, qt: f"DATE_TRUNC('MINUTE', CAST({s} AS TIMESTAMP))",
                "hour": lambda s, qt: f"DATE_TRUNC('HOUR', CAST({s} AS TIMESTAMP))",
                "date": lambda s, qt: f"DATE_TRUNC('DAY', CAST({s} AS TIMESTAMP))",
                "week": self._week_dimension_group_time_sql,
                "month": lambda s, qt: f"DATE_TRUNC('MONTH', CAST({s} AS TIMESTAMP))",
                "quarter": lambda s, qt: f"DATE_TRUNC('QUARTER', CAST({s} AS TIMESTAMP))",
                "year": lambda s, qt: f"DATE_TRUNC('YEAR', CAST({s} AS TIMESTAMP))",
                "fiscal_month": lambda s, qt: (
                    f"DATE_TRUNC('MONTH', CAST({self._fiscal_offset_to_timestamp(s, qt)} AS TIMESTAMP))"
                ),
                "fiscal_quarter": lambda s, qt: (
                    f"DATE_TRUNC('QUARTER', CAST({self._fiscal_offset_to_timestamp(s, qt)} AS TIMESTAMP))"
                ),
                "fiscal_year": lambda s, qt: (
                    f"DATE_TRUNC('YEAR', CAST({self._fiscal_offset_to_timestamp(s, qt)} AS TIMESTAMP))"
                ),
                "week_index": lambda s, qt: (
                    f"EXTRACT(WEEK FROM CAST({self._week_dimension_group_time_sql(s,qt)} AS TIMESTAMP))"
                ),
                "week_of_month": lambda s, qt: (
                    f"EXTRACT(WEEK FROM CAST({self._week_dimension_group_time_sql(s,qt)} AS TIMESTAMP)) -"
                    " EXTRACT(WEEK FROM DATE_TRUNC('MONTH',"
                    f" CAST({self._week_dimension_group_time_sql(s,qt)} AS TIMESTAMP))) + 1"
                ),
                "month_of_year_index": lambda s, qt: f"EXTRACT(MONTH FROM CAST({s} AS TIMESTAMP))",
                "fiscal_month_of_year_index": lambda s, qt: (
                    f"EXTRACT(MONTH FROM CAST({self._fiscal_offset_to_timestamp(s, qt)} AS TIMESTAMP))"
                ),
                "month_of_year": lambda s, qt: (  # noqa
                    f"CASE EXTRACT(MONTH FROM CAST({s} AS TIMESTAMP)) WHEN 1 THEN 'Jan' WHEN 2 THEN 'Feb'"
                    " WHEN 3 THEN 'Mar' WHEN 4 THEN 'Apr' WHEN 5 THEN 'May' WHEN 6 THEN 'Jun' WHEN 7 THEN"
                    " 'Jul' WHEN 8 THEN 'Aug' WHEN 9 THEN 'Sep' WHEN 10 THEN 'Oct' WHEN 11 THEN 'Nov' WHEN"
                    " 12 THEN 'Dec' ELSE 'Invalid Month' END"
                ),
                "quarter_of_year": lambda s, qt: f"EXTRACT(QUARTER FROM CAST({s} AS TIMESTAMP))",
                "fiscal_quarter_of_year": lambda s, qt: (
                    f"EXTRACT(QUARTER FROM CAST({self._fiscal_offset_to_timestamp(s, qt)} AS TIMESTAMP))"
                ),
                "hour_of_day": lambda s, qt: f"EXTRACT(HOUR FROM CAST({s} AS TIMESTAMP))",
                "day_of_week": lambda s, qt: (  # noqa
                    f"CASE EXTRACT(DOW FROM CAST({s} AS TIMESTAMP)) WHEN 1 THEN 'Mon' WHEN 2 THEN 'Tue' WHEN"
                    " 3 THEN 'Wed' WHEN 4 THEN 'Thu' WHEN 5 THEN 'Fri' WHEN 6 THEN 'Sat' WHEN 7 THEN 'Sun'"
                    " ELSE 'Invalid Day' END"
                ),
                "day_of_month": lambda s, qt: f"EXTRACT(DAY FROM CAST({s} AS TIMESTAMP))",
                "day_of_year": lambda s, qt: f"EXTRACT(DOY FROM CAST({s} AS TIMESTAMP))",
            },
            Definitions.sql_server: {
                "raw": lambda s, qt: s,
                "time": lambda s, qt: f"CAST({s} AS DATETIME)",
                "second": lambda s, qt: f"DATEADD(SECOND, DATEDIFF(SECOND, 0, CAST({s} AS DATETIME)), 0)",
                "minute": lambda s, qt: f"DATEADD(MINUTE, DATEDIFF(MINUTE, 0, CAST({s} AS DATETIME)), 0)",
                "hour": lambda s, qt: f"DATEADD(HOUR, DATEDIFF(HOUR, 0, CAST({s} AS DATETIME)), 0)",
                "date": lambda s, qt: f"CAST(CAST({s} AS DATE) AS DATETIME)",
                "week": self._week_dimension_group_time_sql,
                "month": lambda s, qt: f"DATEADD(MONTH, DATEDIFF(MONTH, 0, CAST({s} AS DATE)), 0)",
                "quarter": lambda s, qt: f"DATEADD(QUARTER, DATEDIFF(QUARTER, 0, CAST({s} AS DATE)), 0)",
                "year": lambda s, qt: f"DATEADD(YEAR, DATEDIFF(YEAR, 0, CAST({s} AS DATE)), 0)",
                "fiscal_month": lambda s, qt: (
                    f"DATEADD(MONTH, DATEDIFF(MONTH, 0, CAST({self._fiscal_offset_to_timestamp(s, qt)} AS"
                    " DATE)), 0)"
                ),
                "fiscal_quarter": lambda s, qt: (
                    f"DATEADD(QUARTER, DATEDIFF(QUARTER, 0, CAST({self._fiscal_offset_to_timestamp(s, qt)} AS"
                    " DATE)), 0)"
                ),
                "fiscal_year": lambda s, qt: (
                    f"DATEADD(YEAR, DATEDIFF(YEAR, 0, CAST({self._fiscal_offset_to_timestamp(s, qt)} AS"
                    " DATE)), 0)"
                ),
                "week_index": lambda s, qt: (
                    f"EXTRACT(WEEK FROM CAST({self._week_dimension_group_time_sql(s,qt)} AS DATE))"
                ),
                "week_of_month": lambda s, qt: (
                    f"EXTRACT(WEEK FROM CAST({self._week_dimension_group_time_sql(s,qt)} AS DATE)) -"
                    " EXTRACT(WEEK FROM DATEADD(MONTH, DATEDIFF(MONTH, 0,"
                    f" CAST({self._week_dimension_group_time_sql(s,qt)} AS DATE)), 0)) + 1"
                ),
                "month_of_year_index": lambda s, qt: f"EXTRACT(MONTH FROM CAST({s} AS DATE))",
                "fiscal_month_of_year_index": lambda s, qt: (
                    f"EXTRACT(MONTH FROM CAST({self._fiscal_offset_to_timestamp(s, qt)} AS DATE))"
                ),
                "month_of_year": lambda s, qt: f"LEFT(DATENAME(MONTH, CAST({s} AS DATE)), 3)",
                "quarter_of_year": lambda s, qt: f"DATEPART(QUARTER, CAST({s} AS DATE))",
                "fiscal_quarter_of_year": lambda s, qt: (
                    f"DATEPART(QUARTER, CAST({self._fiscal_offset_to_timestamp(s, qt)} AS DATE))"
                ),
                "hour_of_day": lambda s, qt: f"DATEPART(HOUR, CAST({s} AS DATETIME))",
                "day_of_week": lambda s, qt: f"LEFT(DATENAME(WEEKDAY, CAST({s} AS DATE)), 3)",
                "day_of_month": lambda s, qt: f"DATEPART(DAY, CAST({s} AS DATE))",
                "day_of_year": lambda s, qt: f"DATEPART(Y, CAST({s} AS DATE))",
            },
            Definitions.bigquery: {
                "raw": lambda s, qt: s,
                "time": lambda s, qt: f"CAST({s} AS TIMESTAMP)",
                "second": lambda s, qt: (  # noqa
                    f"CAST(DATETIME_TRUNC(CAST({s} AS DATETIME), SECOND) AS {self.datatype.upper()})"
                ),
                "minute": lambda s, qt: (  # noqa
                    f"CAST(DATETIME_TRUNC(CAST({s} AS DATETIME), MINUTE) AS {self.datatype.upper()})"
                ),
                "hour": lambda s, qt: (  # noqa
                    f"CAST(DATETIME_TRUNC(CAST({s} AS DATETIME), HOUR) AS {self.datatype.upper()})"
                ),
                "date": lambda s, qt: f"CAST(DATE_TRUNC(CAST({s} AS DATE), DAY) AS {self.datatype.upper()})",
                "week": lambda s, qt: (
                    f"CAST({self._week_dimension_group_time_sql(s, qt)} AS {self.datatype.upper()})"
                ),
                "month": lambda s, qt: (  # noqa
                    f"CAST(DATE_TRUNC(CAST({s} AS DATE), MONTH) AS {self.datatype.upper()})"
                ),
                "quarter": lambda s, qt: (  # noqa
                    f"CAST(DATE_TRUNC(CAST({s} AS DATE), QUARTER) AS {self.datatype.upper()})"
                ),
                "year": lambda s, qt: f"CAST(DATE_TRUNC(CAST({s} AS DATE), YEAR) AS {self.datatype.upper()})",
                "fiscal_month": lambda s, qt: (
                    f"CAST(DATE_TRUNC(CAST({self._fiscal_offset_to_timestamp(s, qt)} AS DATE), MONTH) AS"
                    f" {self.datatype.upper()})"
                ),
                "fiscal_quarter": lambda s, qt: (
                    f"CAST(DATE_TRUNC(CAST({self._fiscal_offset_to_timestamp(s, qt)} AS DATE), QUARTER) AS"
                    f" {self.datatype.upper()})"
                ),
                "fiscal_year": lambda s, qt: (
                    f"CAST(DATE_TRUNC(CAST({self._fiscal_offset_to_timestamp(s, qt)} AS DATE), YEAR) AS"
                    f" {self.datatype.upper()})"
                ),
                "week_index": lambda s, qt: f"EXTRACT(WEEK FROM {self._week_dimension_group_time_sql(s,qt)})",
                "week_of_month": lambda s, qt: (
                    f"EXTRACT(WEEK FROM {self._week_dimension_group_time_sql(s,qt)}) - EXTRACT(WEEK FROM"
                    f" DATE_TRUNC(CAST({self._week_dimension_group_time_sql(s,qt)} AS DATE), MONTH)) + 1"
                ),
                "month_of_year_index": lambda s, qt: f"EXTRACT(MONTH FROM {s})",
                "fiscal_month_of_year_index": lambda s, qt: (
                    f"EXTRACT(MONTH FROM {self._fiscal_offset_to_timestamp(s, qt)})"
                ),
                "month_of_year": lambda s, qt: f"FORMAT_DATETIME('%B', CAST({s} as DATETIME))",
                "quarter_of_year": lambda s, qt: f"EXTRACT(QUARTER FROM {s})",
                "fiscal_quarter_of_year": lambda s, qt: (
                    f"EXTRACT(QUARTER FROM {self._fiscal_offset_to_timestamp(s, qt)})"
                ),
                "hour_of_day": lambda s, qt: f"CAST({s} AS STRING FORMAT 'HH24')",
                "day_of_week": lambda s, qt: f"CAST({s} AS STRING FORMAT 'DAY')",
                "day_of_month": lambda s, qt: f"EXTRACT(DAY FROM {s})",
                "day_of_year": lambda s, qt: f"EXTRACT(DAYOFYEAR FROM {s})",
            },
        }
        # Snowflake and redshift have identical syntax in this case
        meta_lookup[Definitions.redshift] = meta_lookup[Definitions.snowflake]
        # Snowflake and duck db have identical syntax in this case
        meta_lookup[Definitions.duck_db] = meta_lookup[Definitions.postgres]
        # Azure Synapse and SQL Server have identical syntax
        meta_lookup[Definitions.azure_synapse] = meta_lookup[Definitions.sql_server]
        # We alias month_name as the same thing as month_of_year to aid with looker migration
        for _, lookup in meta_lookup.items():
            lookup["month_name"] = lookup["month_of_year"]
            lookup["month_index"] = lookup["month_of_year_index"]
            lookup["fiscal_month_index"] = lookup["fiscal_month_of_year_index"]
            lookup["week_of_year"] = lookup["week_index"]

        if self.view.project.timezone and self.convert_timezone:
            sql = self._apply_timezone_to_sql(sql, self.view.project.timezone, query_type)
        return meta_lookup[query_type][self.dimension_group](sql, query_type)

    def _apply_timezone_to_sql(self, sql: str, timezone: str, query_type: str):
        # We need the second cast here in the case you apply the timezone with
        # the dimension group 'raw' to ensure they're the same initial type post-timezone transformation
        if query_type in {Definitions.snowflake, Definitions.databricks}:
            return f"CAST(CAST(CONVERT_TIMEZONE('{timezone}', {sql}) AS TIMESTAMP_NTZ) AS {self.datatype.upper()})"  # noqa
        elif query_type == Definitions.bigquery:
            return f"CAST(DATETIME(CAST({sql} AS TIMESTAMP), '{timezone}') AS {self.datatype.upper()})"
        elif query_type == Definitions.redshift:
            return f"CAST(CAST(CONVERT_TIMEZONE('{timezone}', {sql}) AS TIMESTAMP) AS {self.datatype.upper()})"  # noqa
        elif query_type in {Definitions.postgres, Definitions.duck_db}:
            return f"CAST(CAST({sql} AS TIMESTAMP) at time zone 'utc' at time zone '{timezone}' AS {self.datatype.upper()})"  # noqa
        elif query_type in {Definitions.druid, Definitions.sql_server, Definitions.azure_synapse}:
            print(
                f"Warning: {query_type.title()} does not support timezone conversion. "
                "Timezone will be ignored."
            )
            return sql
        else:
            raise QueryError(f"Unable to apply timezone to sql for query type {query_type}")

    def _fiscal_offset_to_timestamp(self, sql: str, query_type: str):
        offset_in_months = self.view.model.fiscal_month_offset
        if offset_in_months == 0:
            return sql
        elif query_type in {
            Definitions.snowflake,
            Definitions.redshift,
            Definitions.databricks,
            Definitions.sql_server,
            Definitions.azure_synapse,
        }:
            return f"DATEADD(MONTH, {offset_in_months}, {sql})"
        elif query_type in {Definitions.postgres, Definitions.duck_db, Definitions.druid}:
            return f"{sql} + INTERVAL '{offset_in_months}' MONTH"
        elif query_type == Definitions.bigquery:
            return f"DATE_ADD({sql}, INTERVAL {offset_in_months} MONTH)"
        else:
            raise QueryError(
                f"Unable to find a valid method for running fiscal offset with query type {query_type}"
            )

    def _week_dimension_group_time_sql(self, sql: str, query_type: str):
        # Monday is the default date for warehouses
        week_start_day = self.view.week_start_day
        if week_start_day == "monday":
            return self._week_sql_date_trunc(sql, None, query_type)
        offset_lookup = {
            "sunday": 1,
            "saturday": 2,
            "friday": 3,
            "thursday": 4,
            "wednesday": 5,
            "tuesday": 6,
        }
        offset = offset_lookup[week_start_day]
        positioned_sql = self._week_sql_date_trunc(sql, offset, query_type)
        if query_type == Definitions.bigquery:
            positioned_sql = f"CAST({positioned_sql} AS {self.datatype.upper()})"
        return positioned_sql

    @staticmethod
    def _week_sql_date_trunc(sql, offset, query_type):
        casted = f"CAST({sql} AS DATE)"
        if query_type in {Definitions.snowflake, Definitions.redshift}:
            if offset is None:
                return f"DATE_TRUNC('WEEK', {casted})"
            return f"DATE_TRUNC('WEEK', {casted} + {offset}) - {offset}"
        elif query_type in {
            Definitions.postgres,
            Definitions.druid,
            Definitions.duck_db,
            Definitions.databricks,
        }:
            if offset is None:
                return f"DATE_TRUNC('WEEK', CAST({sql} AS TIMESTAMP))"
            return f"DATE_TRUNC('WEEK', CAST({sql} AS TIMESTAMP) + INTERVAL '{offset}' DAY) - INTERVAL '{offset}' DAY"  # noqa
        elif query_type == Definitions.bigquery:
            if offset is None:
                return f"DATE_TRUNC({casted}, WEEK)"
            return f"DATE_TRUNC({casted} + {offset}, WEEK) - {offset}"
        elif query_type in {Definitions.sql_server, Definitions.azure_synapse}:
            if offset is None:
                return f"DATEADD(WEEK, DATEDIFF(WEEK, 0, {casted}), 0)"
            return f"DATEADD(DAY, -{offset}, DATEADD(WEEK, DATEDIFF(WEEK, 0, DATEADD(DAY, {offset}, {casted})), 0))"  # noqa
        else:
            raise QueryError(f"Unable to find a valid method for running week with query type {query_type}")

    def _error(self, element, error, extra: dict = {}):
        line, column = self.line_col(element)
        return {
            **extra,
            "view_name": self.view.name,
            "field_name": self.name,
            "message": error,
            "line": line,
            "column": column,
        }

    def collect_errors(self):
        warning_prefix = "Warning:"
        errors = []
        if not self.valid_name(self.name):
            errors.append(self._error(self.name, self.name_error("field", self.name)))
        elif (
            self.name in self.view.model.special_mapping_values
            and self.field_type != ZenlyticFieldType.dimension_group
        ):
            errors.append(
                self._error(
                    self.name,
                    (
                        f"Field name: {self.name} in view {self.view.name} is a reserved word and cannot be"
                        " used as a field name."
                    ),
                )
            )

        if self.field_type not in ZenlyticFieldType.options:
            errors.append(
                self._error(
                    self.field_type,
                    (
                        f"Field {self.name} in view {self.view.name} has an invalid field_type"
                        f" {self.field_type}. Valid field_types are: {ZenlyticFieldType.options}"
                    ),
                )
            )

        if "type" not in self._definition:
            errors.append(
                self._error(
                    self.name,
                    f"Field {self.name} in view {self.view.name} is missing the required key 'type'.",
                )
            )

        if "label" in self._definition and not isinstance(self.label, str):
            errors.append(
                self._error(
                    self._definition["label"],
                    (
                        f"Field {self.name} in view {self.view.name} has an invalid label {self.label}."
                        " label must be a string."
                    ),
                )
            )

        if "group_label" in self._definition and not isinstance(self.group_label, str):
            errors.append(
                self._error(
                    self._definition["group_label"],
                    (
                        f"Field {self.name} in view {self.view.name} has an invalid group_label"
                        f" {self.group_label}. group_label must be a string."
                    ),
                )
            )

        if "hidden" in self._definition and not isinstance(self.hidden, bool):
            errors.append(
                self._error(
                    self._definition["hidden"],
                    (
                        f"Field {self.name} in view {self.view.name} has an invalid hidden value of"
                        f" {self.hidden}. hidden must be a boolean (true or false)."
                    ),
                )
            )

        if "description" in self._definition and not isinstance(self.description, str):
            errors.append(
                self._error(
                    self._definition["description"],
                    (
                        f"Field {self.name} in view {self.view.name} has an invalid description"
                        f" {self.description}. description must be a string."
                    ),
                )
            )

        # This value is pulled from the DESCRIPTION_MAX_CHARS constant in Zenlytic
        description_max_chars = 512
        if "description" in self._definition and isinstance(self.description, str):
            if len(self.description) > description_max_chars:
                errors.append(
                    self._error(
                        self._definition["description"],
                        (
                            f"Field {self.name} in view {self.view.name} has a description that is too long"
                            f" ({len(self.description)} characters). Descriptions must be"
                            f" {description_max_chars} characters or less. It will be truncated to the first"
                            f" {description_max_chars} characters."
                        ),
                    )
                )

        if "zoe_description" in self._definition and not isinstance(self.zoe_description, str):
            errors.append(
                self._error(
                    self._definition["zoe_description"],
                    (
                        f"Field {self.name} in view {self.view.name} has an invalid zoe_description"
                        f" {self.zoe_description}. zoe_description must be a string."
                    ),
                )
            )
        if "zoe_description" in self._definition and isinstance(self.zoe_description, str):
            if len(self.zoe_description) > description_max_chars:
                errors.append(
                    self._error(
                        self._definition["zoe_description"],
                        (
                            f"Field {self.name} in view {self.view.name} has a zoe_description that is too"
                            f" long. Descriptions must be {description_max_chars} characters or less. It will"
                            f" be truncated to the first {description_max_chars} characters."
                        ),
                    )
                )

        if (
            "value_format_name" in self._definition
            and str(self.value_format_name) not in VALID_VALUE_FORMAT_NAMES
        ):
            errors.append(
                self._error(
                    self._definition["value_format_name"],
                    (
                        f"Field {self.name} in view {self.view.name} has an invalid value_format_name"
                        f" {self.value_format_name}. Valid value_format_names are: {VALID_VALUE_FORMAT_NAMES}"
                    ),
                )
            )

        if "synonyms" in self._definition and not isinstance(self.synonyms, list):
            errors.append(
                self._error(
                    self._definition["synonyms"],
                    (
                        f"Field {self.name} in view {self.view.name} has an invalid synonyms {self.synonyms}."
                        " synonyms must be a list of strings."
                    ),
                )
            )
        elif "synonyms" in self._definition:
            for synonym in self.synonyms:
                if not isinstance(synonym, str):
                    errors.append(
                        self._error(
                            self._definition["synonyms"],
                            (
                                f"Field {self.name} in view {self.view.name} has an invalid synonym"
                                f" {synonym}. The synonym must be a string."
                            ),
                        )
                    )

        if "filters" in self._definition and not isinstance(self.filters, list):
            errors.append(
                self._error(
                    self._definition["filters"],
                    (
                        f"Field {self.name} in view {self.view.name} has an invalid filters {self.filters}."
                        " The filters must be a list of filters, not an individual filter. In yaml syntax"
                        " use the '-' character to denote a list element."
                    ),
                )
            )
        elif "filters" in self._definition and isinstance(self.filters, list):
            for f in self.filters:
                if not isinstance(f, dict):
                    errors.append(
                        self._error(
                            self._definition["filters"],
                            (
                                f"Field {self.name} in view {self.view.name} has an invalid filter {f}."
                                " filter must be a dictionary."
                            ),
                        )
                    )

                else:
                    if "field" in f and isinstance(f["field"], str) and "." not in f["field"]:
                        f["field"] = f"{self.view.name}.{f['field']}"

                    if "field" in f and f["field"] == f"{self.view.name}.{self.name}":
                        errors.append(
                            self._error(
                                f["field"],
                                (
                                    f"Field {self.name} in view {self.view.name} has a filter that references"
                                    " itself. This is invalid, and the filter will not be applied."
                                ),
                            )
                        )

                    errors.extend(
                        self.collect_field_filter_errors(
                            f,
                            self.view.project,
                            f"Field {self.name} filter",
                            "view",
                            self.view.name,
                            error_func=self._error,
                        )
                    )
                    errors.extend(
                        self.invalid_property_error(
                            f,
                            ["field", "value"],
                            "field filter",
                            f"in field {self.name} in view {self.view.name}",
                            error_func=self._error,
                        )
                    )

        if "extra" in self._definition and not isinstance(self.extra, dict):
            errors.append(
                self._error(
                    self._definition["extra"],
                    (
                        f"Field {self.name} in view {self.view.name} has an invalid extra {self.extra}."
                        " The extra must be a dictionary."
                    ),
                )
            )

        errors.extend(
            self.view.collect_required_access_grant_errors(
                self._definition,
                self.view.project,
                f"in field {self.name} in view {self.view.name}",
                f"in model {self.view.model.name}",
                error_func=self._error,
            )
        )

        if "." in str(self.view.default_date):
            view_default_date = self.view.default_date
        else:
            view_default_date = f"{self.view.name}.{self.view.default_date}"

        if self.canon_date is not None and not isinstance(self.canon_date, str):
            errors.append(
                self._error(
                    self._definition.get("canon_date"),
                    (
                        f"Field {self.name} in view {self.view.name} has an invalid canon_date"
                        f" {self.canon_date}. canon_date must be a string."
                    ),
                )
            )
        elif self.canon_date is not None and self.canon_date != view_default_date:
            try:
                canon_date_field = self.view.project.get_field_by_name(self.canon_date)
                if (
                    canon_date_field.field_type != ZenlyticFieldType.dimension_group
                    or canon_date_field.type != "time"
                ):
                    errors.append(
                        self._error(
                            self._definition.get("canon_date"),
                            (
                                f"Canon date {self.canon_date} is not of field_type: dimension_group and"
                                f" type: time in field {self.name} in view {self.view.name}"
                            ),
                        )
                    )
            except (AccessDeniedOrDoesNotExistException, QueryError):
                errors.append(
                    self._error(
                        self._definition.get("canon_date"),
                        f"Canon date {self.canon_date} is unreachable in field {self.name}.",
                    )
                )

        # Dimension specific checks
        if self.field_type == ZenlyticFieldType.dimension:
            if str(self.type) not in ZenlyticType.dimension_options:
                errors.append(
                    self._error(
                        self._definition.get("type"),
                        (
                            f"Field {self.name} in view {self.view.name} has an invalid type {self.type}."
                            f" Valid types for dimensions are: {ZenlyticType.dimension_options}"
                        ),
                    )
                )
            if (
                str(self.field_type) == ZenlyticFieldType.dimension
                and str(self.type) == ZenlyticType.string
                and not self.hidden
                and "searchable" not in self._definition
            ):
                errors.append(
                    self._error(
                        self._definition.get("searchable"),
                        (
                            f"Field {self.name} in view {self.view.name} does not have required 'searchable'"
                            " property set to either true or false. This property is required for"
                            " dimensions of type string that are not hidden."
                        ),
                        extra={"is_auto_fixable": True},
                    )
                )
            if "primary_key" in self._definition and not isinstance(self.primary_key, bool):
                errors.append(
                    self._error(
                        self._definition.get("primary_key"),
                        (
                            f"Field {self.name} in view {self.view.name} has an invalid primary_key"
                            f" {self.primary_key}. primary_key must be a boolean (true or false)."
                        ),
                    )
                )

            if not isinstance(self._definition.get("sql"), str) and "case" not in self._definition:
                errors.append(
                    self._error(
                        self._definition.get("sql"),
                        (
                            f"Field {self.name} in view {self.view.name} has an invalid sql"
                            f" {self._definition.get('sql')}. sql must be a string. The sql property must be"
                            " present for dimensions."
                        ),
                    )
                )
            elif "case" in self._definition:
                errors.append(
                    self._error(
                        self._definition.get("case"),
                        (
                            f"{warning_prefix} Field {self.name} in view {self.view.name} is using a case"
                            " statement, which is deprecated. Please use the sql property instead."
                        ),
                    )
                )
            elif self.sql is not None:
                errors.extend(self.collect_sql_errors(self.sql, "sql", error_func=self._error))

            if "tags" in self._definition and not isinstance(self.tags, list):
                errors.append(
                    self._error(
                        self._definition["tags"],
                        (
                            f"Field {self.name} in view {self.view.name} has an invalid tags"
                            f" {self.tags}. tags must be a list of strings."
                        ),
                    )
                )
            elif "tags" in self._definition:
                for tag in self.tags:
                    if not isinstance(tag, str):
                        errors.append(
                            self._error(
                                self._definition["tags"],
                                (
                                    f"Field {self.name} in view {self.view.name} has an invalid tag {tag}."
                                    " tags must be a list of strings."
                                ),
                            )
                        )

            if "drill_fields" in self._definition and not isinstance(self._definition["drill_fields"], list):
                errors.append(
                    self._error(
                        self._definition["drill_fields"],
                        (
                            f"Field {self.name} in view {self.view.name} has an invalid drill_fields"
                            ". drill_fields must be a list of strings."
                        ),
                    )
                )
            elif self.drill_fields is not None:
                for field_name in self.drill_fields:
                    try:
                        self.view.project.get_field(field_name)
                    except AccessDeniedOrDoesNotExistException:
                        errors.append(
                            self._error(
                                self._definition["drill_fields"],
                                (
                                    f"Field {field_name} in drill_fields is unreachable in field"
                                    f" {self.name} in view {self.view.name}."
                                ),
                            )
                        )

            if "searchable" in self._definition and not isinstance(self.searchable, bool):
                errors.append(
                    self._error(
                        self._definition["searchable"],
                        (
                            f"Field {self.name} in view {self.view.name} has an invalid searchable"
                            f" {self.searchable}. searchable must be a boolean (true or false)."
                        ),
                    )
                )
            if self.type == ZenlyticType.tier:
                if "tiers" not in self._definition:
                    errors.append(
                        self._error(
                            self._definition["name"],
                            (
                                f"Field {self.name} in view {self.view.name} is of type tier, but does not"
                                " have a tiers property. The tiers property is required for dimensions of"
                                " type: tier."
                            ),
                        )
                    )
                elif "tiers" in self._definition and not isinstance(self.tiers, list):
                    errors.append(
                        self._error(
                            self._definition["tiers"],
                            (
                                f"Field {self.name} in view {self.view.name} has an invalid tiers"
                                f" {self.tiers}. tiers must be a list of dictionaries."
                            ),
                        )
                    )
                elif "tiers" in self._definition:
                    for tier in self.tiers:
                        if not isinstance(tier, int):
                            errors.append(
                                self._error(
                                    tier,
                                    (
                                        f"Field {self.name} in view {self.view.name} has an invalid tier"
                                        f" {tier}. tiers must be a list of integers."
                                    ),
                                )
                            )
            if "link" in self._definition and not isinstance(self.link, str):
                errors.append(
                    self._error(
                        self._definition["link"],
                        (
                            f"Field {self.name} in view {self.view.name} has an invalid link"
                            f" {self.link}. link must be a string."
                        ),
                    )
                )

        # Dimension group specific checks
        elif self.field_type == ZenlyticFieldType.dimension_group:
            if str(self.type) not in ZenlyticType.dimension_group_options:
                errors.append(
                    self._error(
                        self._definition.get("type"),
                        (
                            f"Field {self.name} in view {self.view.name} has an invalid type {self.type}."
                            f" Valid types for dimension groups are: {ZenlyticType.dimension_group_options}"
                        ),
                    )
                )
            if "primary_key" in self._definition and not isinstance(self.primary_key, bool):
                errors.append(
                    self._error(
                        self._definition["primary_key"],
                        (
                            f"Field {self.name} in view {self.view.name} has an invalid primary_key"
                            f" {self.primary_key}. primary_key must be a boolean (true or false)."
                        ),
                    )
                )
            # Handle time-specific properties
            if self.type == "time":
                if "intervals" in self._definition:
                    errors.append(
                        self._error(
                            self._definition["intervals"],
                            (
                                f"Field {self.name} in view {self.view.name} is of type time, but has"
                                " property intervals when it should have property timeframes"
                            ),
                        )
                    )

                if "timeframes" in self._definition and not isinstance(self.timeframes, list):
                    errors.append(
                        self._error(
                            self._definition["timeframes"],
                            (
                                f"Field {self.name} in view {self.view.name} has an invalid timeframes"
                                f" {self.timeframes}. timeframes must be a list of strings."
                            ),
                        )
                    )
                else:
                    timeframes = self._definition.get("timeframes", [])
                    if not timeframes:
                        errors.append(
                            self._error(
                                self._definition["timeframes"],
                                (
                                    f"Field {self.name} in view {self.view.name} is of type time and but does"
                                    " not have values for the timeframe property. Add valid timeframes"
                                    f" (options: {VALID_TIMEFRAMES})"
                                ),
                            )
                        )
                    for i in timeframes:
                        if i not in VALID_TIMEFRAMES:
                            errors.append(
                                self._error(
                                    self._definition["timeframes"],
                                    (
                                        f"Field {self.name} in view {self.view.name} is of type time and has"
                                        f" timeframe value of '{i}' which is not a valid timeframes (valid"
                                        f" timeframes are {VALID_TIMEFRAMES})"
                                    ),
                                )
                            )
                if not isinstance(self._definition.get("sql"), str):
                    errors.append(
                        self._error(
                            self._definition["sql"],
                            (
                                f"Field {self.name} in view {self.view.name} is a dimension group of type"
                                " time, but does not have a sql valid property. Dimension groups of type"
                                " time must have a sql property and that property must be a string."
                            ),
                        )
                    )

                elif self.sql is not None:
                    errors.extend(self.collect_sql_errors(self.sql, "sql", error_func=self._error))

                if "convert_tz" in self._definition and not isinstance(self.convert_tz, bool):
                    errors.append(
                        self._error(
                            self._definition["convert_tz"],
                            (
                                f"Field {self.name} in view {self.view.name} has an invalid convert_tz"
                                f" {self.convert_tz}. convert_tz must be a boolean (true or false)."
                            ),
                        )
                    )
                if "convert_timezone" in self._definition and not isinstance(self.convert_timezone, bool):
                    errors.append(
                        self._error(
                            self._definition["convert_timezone"],
                            (
                                f"Field {self.name} in view {self.view.name} has an invalid convert_timezone"
                                f" {self.convert_timezone}. convert_timezone must be a boolean (true or"
                                " false)."
                            ),
                        )
                    )
                if "datatype" in self._definition and str(self.datatype) not in ZenlyticDataType.options:
                    errors.append(
                        self._error(
                            self._definition["datatype"],
                            (
                                f"Field {self.name} in view {self.view.name} has an invalid datatype"
                                f" {self.datatype}. Valid datatypes for time dimension groups are:"
                                f" {ZenlyticDataType.options}"
                            ),
                        )
                    )

            # Handle duration-specific properties
            if self.type == "duration":
                if "timeframes" in self._definition:
                    errors.append(
                        self._error(
                            self._definition["timeframes"],
                            (
                                f"Field {self.name} in view {self.view.name} is of type duration, but has"
                                " property timeframes when it should have property intervals"
                            ),
                        )
                    )
                if self.type == "duration":
                    if "intervals" in self._definition and not isinstance(self.intervals, list):
                        errors.append(
                            self._error(
                                self._definition["intervals"],
                                (
                                    f"Field {self.name} in view {self.view.name} has an invalid intervals"
                                    f" {self.intervals}. intervals must be a list of strings."
                                ),
                            )
                        )
                    else:
                        intervals = self._definition.get("intervals", [])
                        if not intervals:
                            errors.append(
                                self._error(
                                    self._definition["intervals"],
                                    (
                                        f"Field {self.name} in view {self.view.name} is of type duration and"
                                        " but does not have values for the intervals property. Add valid"
                                        f" intervals (options: {VALID_INTERVALS})"
                                    ),
                                )
                            )
                        for i in intervals:
                            if i not in VALID_INTERVALS:
                                errors.append(
                                    self._error(
                                        self._definition["intervals"],
                                        (
                                            f"Field {self.name} in view {self.view.name} is of type duration"
                                            f" and has interval value of '{i}' which is not a valid interval"
                                            f" (valid intervals are {VALID_INTERVALS})"
                                        ),
                                    )
                                )
                    if "sql" in self._definition:
                        errors.append(
                            self._error(
                                self._definition["sql"],
                                (
                                    f"Field {self.name} in view {self.view.name} is a dimension group of type"
                                    " duration, but has a sql property. Dimension groups of type duration"
                                    " must not have a sql property (just sql_start and sql_end)."
                                ),
                            )
                        )

                    for property_name, sql_param in zip(
                        ["sql_start", "sql_end"], [self.sql_start, self.sql_end]
                    ):
                        if not isinstance(self._definition.get(property_name), str):
                            errors.append(
                                self._error(
                                    self._definition.get(property_name),
                                    (
                                        f"Field {self.name} in view {self.view.name} has an invalid"
                                        f" {property_name} {self._definition.get(property_name)}."
                                        f" {property_name} must be a string. The {property_name} property"
                                        " must be present for dimension groups of type duration."
                                    ),
                                )
                            )
                        elif sql_param is not None:
                            errors.extend(self.collect_sql_errors(sql_param, "sql", error_func=self._error))

        # Measure specific checks
        elif self.field_type == ZenlyticFieldType.measure:
            if str(self.type) not in ZenlyticType.measure_options:
                errors.append(
                    self._error(
                        self._definition.get("type"),
                        (
                            f"Field {self.name} in view {self.view.name} has an invalid type {self.type}."
                            f" Valid types for measures are: {ZenlyticType.measure_options}"
                        ),
                    )
                )
            if "primary_key" in self._definition:
                errors.append(
                    self._error(
                        self._definition["primary_key"],
                        (
                            f"Field {self.name} in view {self.view.name} has an invalid primary_key"
                            f" {self.primary_key}. primary_key is not a valid property for measures."
                        ),
                    )
                )
            if not self.canon_date:
                if self.is_merged_result:
                    error_text = (
                        f"Field {self.name} in view {self.view.name} is a merged result metric (measure),"
                        " but does not have a date associated with it. Associate a date with the metric"
                        " (measure) by setting either the canon_date property on the measure itself or"
                        " the default_date property on the view the measure is in. Merged results are"
                        " not possible without associated dates."
                    )

                else:
                    error_text = (
                        f"{warning_prefix} Field {self.name} in view {self.view.name} is a metric (measure),"
                        " but does not have a date associated with it. Associate a date with the metric"
                        " (measure) by setting either the canon_date property on the measure itself or the"
                        " default_date property on the view the measure is in. Time periods and merged"
                        " results will not be possible to use until you define the date association"
                    )
                errors.append(self._error(self._definition["name"], error_text))
            if "sql" not in self._definition and self.type != ZenlyticType.cumulative:
                errors.append(
                    self._error(
                        self._definition["name"],
                        (
                            f"Field {self.name} in view {self.view.name} is a measure, but does not have a"
                            " sql property. Measures must have a sql property unless they are cumulative."
                        ),
                    )
                )

            elif self.type != ZenlyticType.cumulative and not isinstance(self._definition["sql"], str):
                errors.append(
                    self._error(
                        self._definition["sql"],
                        (
                            f"Field {self.name} in view {self.view.name} has an invalid sql"
                            f" {self._definition['sql']}. sql must be a string."
                        ),
                    )
                )
            elif self.sql is not None and self.type != ZenlyticType.cumulative:
                errors.extend(self.collect_sql_errors(self.sql, "sql", error_func=self._error))

            if "is_merged_result" in self._definition and not isinstance(self.is_merged_result, bool):
                errors.append(
                    self._error(
                        self._definition["is_merged_result"],
                        (
                            f"Field {self.name} in view {self.view.name} has an invalid is_merged_result"
                            f" {self.is_merged_result}. is_merged_result must be a boolean (true or false)."
                        ),
                    )
                )

            if self.type == ZenlyticType.cumulative:
                if "measure" not in self._definition:
                    errors.append(
                        self._error(
                            self._definition["name"],
                            (
                                f"Field {self.name} in view {self.view.name} is a cumulative metric"
                                " (measure), but does not have a measure property."
                            ),
                        )
                    )
                elif not isinstance(self._definition["measure"], str):
                    errors.append(
                        self._error(
                            self._definition["measure"],
                            (
                                f"Field {self.name} in view {self.view.name} has an invalid measure"
                                f" {self._definition['measure']}. measure must be a string."
                            ),
                        )
                    )
                try:
                    measure = self.measure
                    if measure is None:
                        raise QueryError(
                            f"Measure {self._definition.get('measure')} is unreachable in field"
                            f" {self.name} in view {self.view.name}."
                        )
                    if measure.field_type != ZenlyticFieldType.measure:
                        errors.append(
                            self._error(
                                self._definition["measure"],
                                (
                                    f"Field {self.name} in view {self.view.name} is a cumulative metric"
                                    " (measure), but the measure property"
                                    f" {self._definition.get('measure')} is not a measure."
                                ),
                            )
                        )
                except (AccessDeniedOrDoesNotExistException, QueryError):
                    errors.append(
                        self._error(
                            self._definition["name"],
                            (
                                f"Field {self.name} in view {self.view.name} is a cumulative metric"
                                f" (measure), but the measure property {self._definition.get('measure')} is"
                                " unreachable."
                            ),
                        )
                    )
                if "cumulative_where" in self._definition and not isinstance(self.cumulative_where, str):
                    errors.append(
                        self._error(
                            self._definition["cumulative_where"],
                            (
                                f"Field {self.name} in view {self.view.name} has an invalid cumulative_where"
                                f" {self.cumulative_where}. cumulative_where must be a string."
                            ),
                        )
                    )
                if "update_where_timeframe" in self._definition and not isinstance(
                    self.update_where_timeframe, bool
                ):
                    errors.append(
                        self._error(
                            self._definition["update_where_timeframe"],
                            (
                                f"Field {self.name} in view {self.view.name} has an invalid"
                                f" update_where_timeframe {self.update_where_timeframe}."
                                " update_where_timeframe must be a boolean (true or false)."
                            ),
                        )
                    )
            if self.type in ZenlyticType.requires_sql_distinct_key and not self.sql_distinct_key:
                errors.append(
                    self._error(
                        self._definition["name"],
                        (
                            f"Field {self.name} in view {self.view.name} is a measure of type {self.type},"
                            " but does not have a sql_distinct_key property."
                        ),
                    )
                )
            elif self.sql_distinct_key and not isinstance(self.sql_distinct_key, str):
                errors.append(
                    self._error(
                        self._definition["sql_distinct_key"],
                        (
                            f"Field {self.name} in view {self.view.name} has an invalid sql_distinct_key"
                            f" {self.sql_distinct_key}. sql_distinct_key must be a string."
                        ),
                    )
                )
            elif self.sql_distinct_key:
                for field_to_replace in self.fields_to_replace(self.sql_distinct_key):
                    if field_to_replace == "TABLE":
                        continue
                    try:
                        self.get_field_with_view_info(field_to_replace)
                    except AccessDeniedOrDoesNotExistException:
                        errors.append(
                            self._error(
                                self._definition["sql_distinct_key"],
                                (
                                    f"Field {self.name} in view {self.view.name} has an invalid"
                                    f" sql_distinct_key {self.sql_distinct_key}. The field"
                                    f" {field_to_replace} referenced in sql_distinct_key does not exist."
                                ),
                            )
                        )

            if "non_additive_dimension" in self._definition and not isinstance(
                self._definition["non_additive_dimension"], dict
            ):
                errors.append(
                    self._error(
                        self._definition["non_additive_dimension"],
                        (
                            f"Field {self.name} in view {self.view.name} has an invalid"
                            f" non_additive_dimension {self._definition['non_additive_dimension']}."
                            " non_additive_dimension must be a dictionary."
                        ),
                    )
                )
            elif "non_additive_dimension" in self._definition:
                if "name" not in self._definition["non_additive_dimension"]:
                    errors.append(
                        self._error(
                            self._definition["non_additive_dimension"],
                            (
                                f"Field {self.name} in view {self.view.name} has an invalid"
                                f" non_additive_dimension {self.non_additive_dimension}."
                                " non_additive_dimension must have a 'name' property that references a type"
                                " time dimension group."
                            ),
                        )
                    )
                elif self.non_additive_dimension:
                    try:
                        referenced_field = self.get_field_with_view_info(self.non_additive_dimension["name"])
                        if (
                            referenced_field.field_type != ZenlyticFieldType.dimension_group
                            or referenced_field.type != "time"
                        ):
                            errors.append(
                                self._error(
                                    self._definition["non_additive_dimension"]["name"],
                                    (
                                        f"Field {self.name} in view {self.view.name} has an invalid"
                                        " non_additive_dimension. The field"
                                        f" {self._definition['non_additive_dimension']['name']} referenced in"
                                        " non_additive_dimension is not a valid dimension group with type"
                                        " time."
                                    ),
                                )
                            )
                    except AccessDeniedOrDoesNotExistException:
                        errors.append(
                            self._error(
                                self._definition["non_additive_dimension"]["name"],
                                (
                                    f"Field {self.name} in view {self.view.name} has an invalid"
                                    " non_additive_dimension. The field"
                                    f" {self._definition['non_additive_dimension']['name']} referenced in"
                                    " non_additive_dimension does not exist."
                                ),
                            )
                        )
                    if str(self.non_additive_dimension.get("window_choice")) not in ["max", "min"]:
                        errors.append(
                            self._error(
                                self._definition["non_additive_dimension"]["window_choice"],
                                (
                                    f"Field {self.name} in view {self.view.name} has an invalid"
                                    " non_additive_dimension. window_choice must be"
                                    " either 'max' or 'min'."
                                ),
                            )
                        )
                    if not isinstance(
                        self.non_additive_dimension.get("window_aware_of_query_dimensions", True), bool
                    ):
                        errors.append(
                            self._error(
                                self._definition["non_additive_dimension"][
                                    "window_aware_of_query_dimensions"
                                ],
                                (
                                    f"Field {self.name} in view {self.view.name} has an invalid"
                                    " non_additive_dimension."
                                    " window_aware_of_query_dimensions must be a boolean."
                                ),
                            )
                        )
                    if not isinstance(self.non_additive_dimension.get("nulls_are_equal", False), bool):
                        errors.append(
                            self._error(
                                self._definition["non_additive_dimension"]["nulls_are_equal"],
                                (
                                    f"Field {self.name} in view {self.view.name} has an invalid"
                                    " non_additive_dimension."
                                    " nulls_are_equal must be a boolean."
                                ),
                            )
                        )
                    if not isinstance(self.non_additive_dimension.get("window_groupings", []), list):
                        errors.append(
                            self._error(
                                self._definition["non_additive_dimension"]["window_groupings"],
                                (
                                    f"Field {self.name} in view {self.view.name} has an invalid"
                                    " non_additive_dimension. window_groupings must be"
                                    " a list."
                                ),
                            )
                        )
                    else:
                        for grouping in self.non_additive_dimension.get("window_groupings", []):
                            try:
                                referenced_field = self.get_field_with_view_info(grouping)
                                if referenced_field.field_type not in {
                                    ZenlyticFieldType.dimension_group,
                                    ZenlyticFieldType.dimension,
                                }:
                                    errors.append(
                                        self._error(
                                            self._definition["non_additive_dimension"]["window_groupings"],
                                            (
                                                f"Field {self.name} in view {self.view.name} has an invalid"
                                                f" non_additive_dimension. The field {grouping} referenced in"
                                                " window_groupings is not a valid dimension or dimension"
                                                " group."
                                            ),
                                        )
                                    )
                            except AccessDeniedOrDoesNotExistException:
                                errors.append(
                                    self._error(
                                        self._definition["non_additive_dimension"]["window_groupings"],
                                        (
                                            f"Field {self.name} in view {self.view.name} has an invalid"
                                            " non_additive_dimension. The field"
                                            f" {grouping} referenced in window_groupings does not exist."
                                        ),
                                    )
                                )
                    errors.extend(
                        self.invalid_property_error(
                            self.non_additive_dimension,
                            [
                                "name",
                                "window_choice",
                                "window_aware_of_query_dimensions",
                                "nulls_are_equal",
                                "window_groupings",
                            ],
                            "non additive dimension",
                            f"in field {self.name} in view {self.view.name}",
                            error_func=self._error,
                        )
                    )

        # Catch invalid attributes for all field types
        # (this property is scoped based on field_type)
        properties = self.valid_properties + self.internal_properties
        errors.extend(
            self.invalid_property_error(
                self._definition,
                properties,
                "field",
                f"{self.name} in view {self.view.name}",
                error_func=self._error,
            )
        )
        # For personal fields everything is a warning
        if self.is_personal_field:
            errors = [
                {**e, "message": f"{warning_prefix} {e['message']}"}
                for e in errors
                if warning_prefix not in e
            ]
        return errors

    def collect_sql_errors(self, sql: str, property_name: str, error_func):
        errors = []
        if sql and sql == "${" + self.name + "}":
            error_text = (
                f"Field {self.name} references itself in its '{property_name}' property. You need to"
                " reference a column using the ${TABLE}.myfield_name syntax or reference another dimension"
                " or measure."
            )
            errors.append(error_func(sql, error_text))

        refs = self.get_referenced_sql_query(strings_only=False)
        if refs is None:
            error_text = (
                f"Field {self.name} in view {self.view.name} contains invalid SQL in property"
                f" {property_name}. Remove any Looker parameter references from the SQL."
            )
            errors.append(error_func(sql, error_text))
        else:
            for ref in refs:
                if isinstance(ref, str):
                    error_text = (
                        f"Field {self.name} in view {self.view.name} contains invalid field reference {ref}."
                    )
                    errors.append(error_func(sql, error_text))
        return errors

    def get_referenced_sql_query(self, strings_only=True):
        if self.sql and ("{%" in self.sql or self.sql == ""):
            return None

        if self.type == "cumulative":
            referenced_fields = [self.measure]
        elif self.type == "duration" and self.sql_start and self.sql_end:
            start_fields = self.referenced_fields(self.sql_start)
            end_fields = self.referenced_fields(self.sql_end)
            referenced_fields = start_fields + end_fields
        else:
            referenced_fields = self.referenced_fields(self.sql)

        if strings_only:
            valid_references = [f for f in referenced_fields if not isinstance(f, str)]
            return list(set(f"{f.view.name}.{f.name}" for f in valid_references))
        return referenced_fields

    @functools.lru_cache(maxsize=None)
    def referenced_fields(self, sql):
        reference_fields = []
        if sql is None:
            return []

        for to_replace in self.fields_to_replace(sql):
            if to_replace != "TABLE":
                try:
                    field = self.get_field_with_view_info(to_replace)

                except AccessDeniedOrDoesNotExistException:
                    field = None
                to_replace_type = None if field is None else field.type

                if to_replace_type == "number":
                    reference_fields_raw = field.get_referenced_sql_query(strings_only=False)
                    if reference_fields_raw is not None:
                        reference_fields.extend(reference_fields_raw)
                elif to_replace_type is None and field is None:
                    reference_fields.append(to_replace)
                else:
                    reference_fields.append(field)

        return reference_fields

    def get_replaced_sql_query(self, query_type: str, alias_only: bool = False):
        if self.sql:
            clean_sql = self._replace_sql_query(self.sql, query_type, alias_only=alias_only)
            if self.field_type == ZenlyticFieldType.dimension_group and self.type == "time":
                clean_sql = self.apply_dimension_group_time_sql(clean_sql, query_type)
            return clean_sql

        if self.sql_start and self.sql_end and self.type == "duration":
            clean_sql_start = self._replace_sql_query(self.sql_start, query_type, alias_only=alias_only)
            clean_sql_end = self._replace_sql_query(self.sql_end, query_type, alias_only=alias_only)
            return self.apply_dimension_group_duration_sql(clean_sql_start, clean_sql_end, query_type)

        if self.type == "cumulative":
            raise QueryError(
                f"You cannot call sql_query() on cumulative type field {self.id()} because cumulative "
                "queries are dependent on the 'FROM' clause to be correct and the sql_query() method "
                "only returns the aggregation of the individual metric, not the whole SQL query. "
                "To see the query, use get_sql_query() with the cumulative metric."
            )

        raise QueryError(f"Unknown type of SQL query for field {self.name}")

    def _replace_sql_query(self, sql_query: str, query_type: str, alias_only: bool = False):
        if sql_query is None or "{%" in sql_query or sql_query == "":
            return None
        clean_sql = self.replace_fields(sql_query, query_type, alias_only=alias_only)
        clean_sql = re.sub(r"[ ]{2,}", " ", clean_sql)
        clean_sql = clean_sql.replace("'", "'")
        return clean_sql

    def replace_fields(self, sql, query_type, view_name=None, alias_only=False):
        clean_sql = copy(sql)
        view_name = self.view.name if not view_name else view_name
        fields_to_replace = self.fields_to_replace(sql)
        for to_replace in fields_to_replace:
            if to_replace == "TABLE":
                if alias_only:
                    clean_sql = clean_sql.replace("${TABLE}.", "")
                else:
                    clean_sql = clean_sql.replace("${TABLE}", view_name)
            else:
                field = self.get_field_with_view_info(to_replace, specified_view=view_name)
                if field:
                    sql_replace = field.raw_sql_query(query_type, alias_only=alias_only)
                else:
                    sql_replace = to_replace
                if isinstance(sql_replace, list):
                    raise QueryError(
                        f"Field {self.name} has the wrong type. You must use the type 'number' "
                        f"if you reference other measures in your expression (like {to_replace} "
                        "referenced here)"
                    )
                clean_sql = clean_sql.replace("${" + to_replace + "}", sql_replace)
        return clean_sql.strip()

    def get_field_with_view_info(self, field: str, specified_view: str = None):
        _, view_name, field_name = self.field_name_parts(field)
        if view_name is None and specified_view is None:
            view_name = self.view.name
        elif view_name is None and specified_view:
            view_name = specified_view

        if self.view is None:
            raise AttributeError(f"You must specify which view this field is in '{self.name}'")
        return self.view.project.get_field(field_name, view_name=view_name)

    def _translate_looker_tier_to_sql(self, sql: str, tiers: list):
        case_sql = "case "
        when_sql = f"when {sql} < {tiers[0]} then 'Below {tiers[0]}' "
        case_sql += when_sql

        # Handle all bucketed conditions
        for i, tier in enumerate(tiers[:-1]):
            start, end = tier, tiers[i + 1]
            when_sql = f"when {sql} >= {start} and {sql} < {end} then '[{start},{end})' "
            case_sql += when_sql

        # Handle last condition greater than of equal to the last bucket cutoff
        when_sql = f"when {sql} >= {tiers[-1]} then '[{tiers[-1]},inf)' "
        case_sql += when_sql
        return case_sql + "else 'Unknown' end"

    @staticmethod
    def _translate_looker_case_to_sql(case: dict):
        case_sql = "case "
        for when in case["whens"]:
            # Do this so the warehouse doesn't think it's an identifier
            when_condition_sql = when["sql"].replace('"', "'")
            when_sql = f"when {when_condition_sql} then '{when['label']}' "
            case_sql += when_sql

        if case.get("else"):
            case_sql += f"else '{case['else']}' "

        return case_sql + "end"

    def _clean_sql_for_case(self, sql: str):
        clean_sql = copy(sql)
        for to_replace in self.fields_to_replace(sql):
            if to_replace != "TABLE":
                clean_sql = clean_sql.replace("${" + to_replace + "}", "${" + to_replace.lower() + "}")
        return clean_sql

    def _derive_query_type(self) -> str:
        model = self.view.model
        if model is None:
            raise QueryError(
                f"Could not find a model in field {self.alias()} to use to detect the query type, "
                "please pass the query type explicitly using the query_type argument"
                "or pass an model name using the model_name argument"
            )
        connection_type = self.view.project.connection_lookup.get(model.connection)
        if connection_type is None:
            raise QueryError(
                f"Could not find the connection named {model.connection} "
                f"in model {model.name} to use in detecting the query type, "
                "please pass the query type explicitly using the query_type argument"
            )
        return connection_type

    def _add_view_name_if_needed(self, field_name: str):
        if "." in field_name:
            return field_name
        return f"{self.view.name}.{field_name}"

    def non_additive_alias(self):
        if self.non_additive_dimension:
            window_choice = self.non_additive_dimension["window_choice"]
            window_name = self.non_additive_dimension["name"].split(".")[-1].lower()
            return f"{self.view.name}_{window_choice}_{window_name}"
        return None

    def non_additive_cte_alias(self):
        if self.non_additive_dimension:
            window_name = self.non_additive_dimension["name"].split(".")[-1].lower()
            return f"cte_{self.name}_{window_name}"
        return None

    def is_cumulative(self):
        explicitly_cumulative = self.type == "cumulative"
        if self.sql:
            has_references = False
            for field in self.referenced_fields(self.sql):
                if not isinstance(field, str) and field.type == "cumulative":
                    has_references = True
                    break
        else:
            has_references = False
        return explicitly_cumulative or has_references

    @staticmethod
    def collect_field_filter_errors(
        field_filter: dict, project, prefix: str, entity_name: str, name: str, error_func
    ):
        errors = []
        location = f"{entity_name.title()} {name}"
        if "field" not in field_filter:
            errors.append(
                error_func(field_filter, f"{prefix} in {location} is missing the required field property")
            )
        elif "field" in field_filter:
            try:
                project.get_field(field_filter["field"])
            except AccessDeniedOrDoesNotExistException:
                errors.append(
                    error_func(
                        field_filter["field"],
                        (
                            f"{prefix} in {location} is referencing a field, {field_filter['field']} that"
                            " does not exist"
                        ),
                    )
                )
        if "value" not in field_filter:
            errors.append(
                error_func(field_filter, f"{prefix} in {location} is missing the required value property")
            )
        elif "value" in field_filter and not isinstance(field_filter["value"], str):
            try:
                Filter(field_filter).filter_dict()
            except Exception:
                errors.append(
                    error_func(
                        field_filter["value"],
                        (
                            f"{prefix} in {location} has an invalid value property. Valid values can be found"
                            " here in the docs: https://docs.zenlytic.com/docs/data_modeling/field_filter"
                        ),
                    )
                )

        return errors

    @staticmethod
    def _name_is_not_valid_sql(name: str):
        name_is_keyword = name is not None and name.lower() in SQL_KEYWORDS
        digit_first_char = name[0] in {"0", "1", "2", "3", "4", "5", "6", "7", "8", "9"}
        return name_is_keyword or digit_first_char

    @functools.lru_cache(maxsize=None)
    def join_graphs(self):
        if self.view.model is None:
            raise QueryError(
                f"Could not find a model in view {self.view.name}, "
                "please pass the model or set the model_name argument in the view"
            )
        # We need to pick the most restricted join graph based on all other
        # views referenced in the SQL of this field.
        sql_references = self.get_referenced_sql_query(strings_only=False)
        referenced_views = set([self.view.name])

        # First, we get the views that are referenced, and put them in a set.
        if sql_references is not None:
            for ref in sql_references:
                if isinstance(ref, Field):
                    referenced_views.add(ref.view.name)

        # Then, we get the weakly connected references to EACH view that is referenced in the SQL
        base_collection = []
        for view_name in referenced_views:
            base_collection.append(set(self.view.project.join_graph.weak_join_graph_hashes(view_name)))

        # Finally, we get intersection of the set of the weakly connected references
        # to EACH view that is referenced in the SQL, to get the most restricted
        # join graph that can actually be joined to this field
        base = list(set.intersection(*base_collection))

        if self.is_cumulative():
            return base

        edges = self.view.project.join_graph.merged_results_graph(self.view.model).in_edges(self.id())
        extended = [f"merged_result_{mr}" for mr, _ in edges]

        if self.loses_join_ability_with_other_views():
            return extended
        return list(sorted(base + extended))<|MERGE_RESOLUTION|>--- conflicted
+++ resolved
@@ -84,30 +84,6 @@
     "quarter",
     "year",
 ]
-<<<<<<< HEAD
-VALID_VALUE_FORMAT_NAMES = [
-    "decimal_0",
-    "decimal_1",
-    "decimal_2",
-    "decimal_pct_0",
-    "decimal_pct_1",
-    "decimal_pct_2",
-    "percent_0",
-    "percent_1",
-    "percent_2",
-    "eur",
-    "eur_0",
-    "eur_1",
-    "eur_2",
-    "usd",
-    "usd_0",
-    "usd_1",
-    "usd_2",
-    "string",
-    "image_url",
-]
-=======
->>>>>>> 6c14fe3e
 if TYPE_CHECKING:
     from metrics_layer.core.model.view import View
 
