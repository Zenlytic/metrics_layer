--- conflicted
+++ resolved
@@ -52,11 +52,7 @@
         return self.filters
 
     def parsed_filters(self, json_safe=False):
-<<<<<<< HEAD
-        to_add = {"week_start_day": self.get_model().week_start_day}
-=======
         to_add = {"week_start_day": self.get_model().week_start_day, "timezone": self.project.timezone}
->>>>>>> 9c17d231
         return [f for raw in self._raw_filters() for f in Filter({**raw, **to_add}).filter_dict(json_safe)]
 
     def collect_errors(self):
@@ -145,15 +141,6 @@
 
     def parsed_filters(self, json_safe=False):
         all_filters = []
-<<<<<<< HEAD
-        week_start_days = set(m.week_start_day for m in self.project.models())
-        if len(week_start_days) == 1:
-            week_start_day = {"week_start_day": week_start_days.pop()}
-        else:
-            week_start_day = {"week_start_day": None}
-        for f in self._raw_filters():
-            clean_filters = Filter({**f, **week_start_day}).filter_dict(json_safe)
-=======
         info = {"timezone": self.project.timezone}
         week_start_days = set(m.week_start_day for m in self.project.models())
         if len(week_start_days) == 1:
@@ -162,7 +149,6 @@
             info["week_start_day"] = None
         for f in self._raw_filters():
             clean_filters = Filter({**f, **info}).filter_dict(json_safe)
->>>>>>> 9c17d231
             for clean_filter in clean_filters:
                 all_filters.append(clean_filter)
         return all_filters
