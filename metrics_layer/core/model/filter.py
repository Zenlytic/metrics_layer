--- conflicted
+++ resolved
@@ -124,11 +124,7 @@
                 raise QueryError(f"Filter missing required key '{k}' The filter passed was {definition}")
 
     def filter_dict(self, json_safe: bool = False) -> list:
-<<<<<<< HEAD
-        filter_dict = self._filter_dict(self.field, self.value, self.week_start_day)
-=======
         filter_dict = self._filter_dict(self.field, self.value, self.week_start_day, self.timezone)
->>>>>>> 9c17d231
         if isinstance(filter_dict, dict):
             filter_list = [filter_dict]
         else:
@@ -154,15 +150,7 @@
         pendulum.week_ends_at(Filter.week_end_day_default)
 
     @staticmethod
-<<<<<<< HEAD
-    def _end_date(lag: int, date_part: str):
-=======
-    def _end_date(
-        lag: int,
-        date_part: str,
-        tz: str,
-    ):
->>>>>>> 9c17d231
+    def _end_date(lag: int, date_part: str, tz: str):
         plural_date_part = FilterInterval.plural(date_part)
         singular_date_part = FilterInterval.singular(date_part)
         now = Filter._today(tz=tz)
@@ -203,15 +191,9 @@
 
         if date_condition == "today":
             expression = MetricsLayerFilterExpressionType.GreaterOrEqualThan
-<<<<<<< HEAD
-            cleaned_value = Filter._start_date(lag=0, date_part=FilterInterval.day)
-            end_expression = MetricsLayerFilterExpressionType.LessOrEqualThan
-            end_value = Filter._end_date(lag=0, date_part=FilterInterval.day)
-=======
             cleaned_value = Filter._start_date(lag=0, date_part=FilterInterval.day, tz=tz)
             end_expression = MetricsLayerFilterExpressionType.LessOrEqualThan
             end_value = Filter._end_date(lag=0, date_part=FilterInterval.day, tz=tz)
->>>>>>> 9c17d231
             return [(expression, cleaned_value), (end_expression, end_value)]
 
         if date_condition == "yesterday":
@@ -262,11 +244,7 @@
 
         end_lag = lag if n == "last" else 0
         end_expression = MetricsLayerFilterExpressionType.LessOrEqualThan
-<<<<<<< HEAD
-        end_value = Filter._end_date(lag=end_lag, date_part=date_part)
-=======
         end_value = Filter._end_date(lag=end_lag, date_part=date_part, tz=tz)
->>>>>>> 9c17d231
         result.append((end_expression, end_value))
 
         return result
@@ -335,11 +313,7 @@
         return result
 
     @staticmethod
-<<<<<<< HEAD
-    def _filter_dict(field: str, value: str, week_start_day: str = None):
-=======
     def _filter_dict(field: str, value: str, week_start_day: str = None, tz: str = None):
->>>>>>> 9c17d231
         # TODO more advanced parsing similar to
         # ref: https://docs.looker.com/reference/field-params/filters
 
@@ -354,11 +328,7 @@
             "<": MetricsLayerFilterExpressionType.LessThan,
         }
         Filter._set_week_start_day(week_start_day)
-<<<<<<< HEAD
-        date_condition = Filter.parse_date_condition(value)
-=======
         date_condition = Filter.parse_date_condition(value, tz=tz)
->>>>>>> 9c17d231
         Filter._reset_week_start_day()
 
         # Handle null conditional
@@ -469,13 +439,9 @@
         case_sql = "case when "
         conditions = []
         for f in filters:
-<<<<<<< HEAD
-            filter_dict = Filter._filter_dict(f["field"], f["value"], f.get("week_start_day"))
-=======
             filter_dict = Filter._filter_dict(
                 f["field"], f["value"], f.get("week_start_day"), f.get("timezone")
             )
->>>>>>> 9c17d231
             if isinstance(filter_dict, dict):
                 filter_list = [filter_dict]
             else:
