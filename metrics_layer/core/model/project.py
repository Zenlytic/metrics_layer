--- conflicted
+++ resolved
@@ -1,8 +1,5 @@
-<<<<<<< HEAD
+from .base import AccessDeniedOrDoesNotExistException
 from .dashboard import Dashboard
-=======
-from .base import AccessDeniedOrDoesNotExistException
->>>>>>> ef4a6333
 from .explore import Explore
 from .field import Field
 from .model import AccessGrant, Model
