--- conflicted
+++ resolved
@@ -126,20 +126,12 @@
         "WHERE customers.region != 'West') ,step_1 AS (SELECT *,orders_order_raw as step_1_time "
         "FROM base WHERE order_lines.sales_channel = 'Paid') ,step_2 AS ("
         "SELECT base.*,step_1.step_1_time as step_1_time FROM base JOIN step_1 "
-<<<<<<< HEAD
-        "ON base.customers_customer_id=step_1.customers_customer_id and step_1.step_1_time"
-=======
         "ON base.customers_customer_id=step_1.customers_customer_id and step_1.orders_order_raw"
->>>>>>> 9c17d231
         "<base.orders_order_raw WHERE order_lines.sales_channel = 'Organic' AND "
         "DATEDIFF('DAY', step_1.step_1_time, base.orders_order_raw) <= 3) ,"
         "step_3 AS (SELECT base.*,step_2.step_1_time as step_1_time FROM base "
         "JOIN step_2 ON base.customers_customer_id=step_2.customers_customer_id and "
-<<<<<<< HEAD
-        "step_2.step_1_time<base.orders_order_raw WHERE order_lines.sales_channel = 'Paid' "
-=======
         "step_2.orders_order_raw<base.orders_order_raw WHERE order_lines.sales_channel = 'Paid' "
->>>>>>> 9c17d231
         "or customers.region = 'West' AND DATEDIFF('DAY', step_2.step_1_time, base.orders_order_raw) <= 3) ,"
         "result_cte AS ((SELECT 'Step 1' as step,1 as step_order,NULLIF(COUNT(DISTINCT CASE WHEN  "
         "(orders_number_of_orders)  IS NOT NULL THEN  orders_order_id  ELSE NULL END), 0) as "
