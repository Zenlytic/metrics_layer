--- conflicted
+++ resolved
@@ -129,8 +129,7 @@
     models, views, dashboards, topics, conversion_errors = reader.load()
 
     assert len(conversion_errors) == 3
-<<<<<<< HEAD
-=======
+
     percentile_error = next(e for e in conversion_errors if "p99_order_total" in e["message"])
     assert percentile_error == {
         "message": "In view orders discrete percentile is not supported for the measure p99_order_total",
@@ -152,7 +151,6 @@
         ),
         "view_name": "order_item",
     }
->>>>>>> 79817e49
 
     model = models[0]
 
