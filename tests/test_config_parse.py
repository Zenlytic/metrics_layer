import os

import pytest

from metrics_layer.core.parse import (
    MetricflowProjectReader,
    MetricsLayerProjectReader,
    ProjectLoader,
)
from metrics_layer.core.parse.github_repo import BaseRepo
from metrics_layer.core.query.query import MetricsLayerConnection

BASE_PATH = os.path.dirname(__file__)


class repo_mock(BaseRepo):
    def __init__(self, repo_type: str = None):
        self.repo_type = repo_type
        self.dbt_path = None

    @property
    def folder(self):
        if self.repo_type == "dbt":
            return os.path.join(BASE_PATH, "config/dbt/")
        return os.path.join(BASE_PATH, "config/metrics_layer/")

    @property
    def warehouse_type(self):
        if self.repo_type == "dbt":
            return "SNOWFLAKE"
        raise NotImplementedError()

    def fetch(self, private_key=None):
        return

    def search(self, pattern, folders):
        if pattern == "*.yml":
            view = os.path.join(BASE_PATH, "config/metrics_layer_config/data_model/view_with_all_fields.yml")
            model = os.path.join(
                BASE_PATH, "config/metrics_layer_config/data_model/model_with_all_fields.yml"
            )  # noqa
            return [model, view]
        elif pattern == "manifest.json":
            return [os.path.join(BASE_PATH, "config/dbt/target/manifest.json")]
        return []

    def delete(self):
        return


def mock_dbt_search(pattern):
    if pattern == "manifest.json":
        return [os.path.join(BASE_PATH, "config/dbt/target/manifest.json")]
    return []


def test_get_branch_options():
    loader = MetricsLayerConnection(location=os.path.join(BASE_PATH, "config/metrics_layer/"))
    loader.load()
    assert loader.get_branch_options() == []


def test_config_load_yaml():
    reader = MetricsLayerProjectReader(repo=repo_mock(repo_type="metrics_layer"))
    models, views, dashboards, topics, conversion_errors = reader.load()

    model = models[0]

    assert model["type"] == "model"
    assert isinstance(model["name"], str)
    assert isinstance(model["connection"], str)

    view = views[0]

    assert view["type"] == "view"
    assert isinstance(view["name"], str)
    assert isinstance(view["sets"], list)
    assert isinstance(view["sets"][0], dict)
    assert view["sets"][0]["name"] == "set_name"
    assert isinstance(view["sql_table_name"], str)
    assert isinstance(view["fields"], list)

    field = view["fields"][0]

    assert isinstance(field["name"], str)
    assert isinstance(field["field_type"], str)
    assert isinstance(field["type"], str)
    assert isinstance(field["sql"], str)

    assert len(topics) == 0

    assert len(dashboards) == 0

    assert len(conversion_errors) == 0


def test_automatic_choosing():
    assert repo_mock().get_repo_type() == "metrics_layer"


def test_bad_repo_type(monkeypatch):
    monkeypatch.setattr(ProjectLoader, "_get_repo", lambda *args: repo_mock(repo_type="dne"))

    reader = ProjectLoader(location=None)
    with pytest.raises(TypeError) as exc_info:
        reader.load()

    assert exc_info.value


@pytest.mark.dbt
def test_config_load_dbt(monkeypatch):
    mock = repo_mock(repo_type="dbt")
    mock.dbt_path = os.path.join(BASE_PATH, "config/dbt/")
    monkeypatch.setattr(ProjectLoader, "_get_repo", lambda *args: mock)

    reader = ProjectLoader(location=None)
    with pytest.raises(TypeError) as exc_info:
        reader.load()

    assert exc_info.value


@pytest.mark.dbt
def test_config_load_metricflow():
    mock = repo_mock(repo_type="metricflow")
    mock.dbt_path = os.path.join(BASE_PATH, "config/metricflow/")
    reader = MetricflowProjectReader(repo=mock)
    models, views, dashboards, topics, conversion_errors = reader.load()

    assert len(conversion_errors) == 3
<<<<<<< HEAD
=======

    percentile_error = next(e for e in conversion_errors if "p99_order_total" in e["message"])
    assert percentile_error == {
        "message": "In view orders discrete percentile is not supported for the measure p99_order_total",
        "view_name": "orders",
    }
    food_customers_error = next(e for e in conversion_errors if "food_customers" in e["message"])
    assert food_customers_error == {
        "message": (
            "In view orders metric conversion failed for food_customers: Metric type filters are"
            " not supported"
        ),
        "view_name": "orders",
    }
    cumulative_revenue_error = next(e for e in conversion_errors if "cumulative_revenue" in e["message"])
    assert cumulative_revenue_error == {
        "message": (
            "In view order_item metric conversion failed for cumulative_revenue: It is a cumulative metric,"
            " which is not supported."
        ),
        "view_name": "order_item",
    }
>>>>>>> 0fe75a7c

    model = models[0]

    assert model["type"] == "model"
    assert isinstance(model["name"], str)
    assert model["connection"] == "test_dbt_project"

    view = next(v for v in views if v["name"] == "order_item")

    assert view["type"] == "view"
    assert isinstance(view["name"], str)
    assert isinstance(view["identifiers"], list)
    # assert view["sql_table_name"] == "order_item"
    assert view["default_date"] == "ordered_at"
    assert isinstance(view["fields"], list)

    ordered_at = next((f for f in view["fields"] if f["name"] == "ordered_at"))
    food_bool = next((f for f in view["fields"] if f["name"] == "is_food_item"))
    revenue_measure = next((f for f in view["fields"] if f["name"] == "_revenue"))
    median_revenue_metric = next((f for f in view["fields"] if f["name"] == "median_revenue"))

    assert ordered_at["type"] == "time"
    assert ordered_at["field_type"] == "dimension_group"
    assert "sql" in ordered_at
    assert isinstance(ordered_at["timeframes"], list)
    assert ordered_at["timeframes"][1] == "date"

    assert food_bool["type"] == "string"
    assert food_bool["field_type"] == "dimension"
    assert food_bool["sql"] == "${TABLE}.is_food_item"

    assert revenue_measure["type"] == "sum"
    assert revenue_measure["field_type"] == "measure"
    assert revenue_measure["sql"] == "${TABLE}.product_price"
    assert revenue_measure["hidden"]

    assert median_revenue_metric["type"] == "median"
    assert median_revenue_metric["field_type"] == "measure"
    assert median_revenue_metric["sql"] == "${TABLE}.product_price"
    assert median_revenue_metric["label"] == "Median Revenue"
    assert not median_revenue_metric["hidden"]

    assert len(dashboards) == 0<|MERGE_RESOLUTION|>--- conflicted
+++ resolved
@@ -129,8 +129,6 @@
     models, views, dashboards, topics, conversion_errors = reader.load()
 
     assert len(conversion_errors) == 3
-<<<<<<< HEAD
-=======
 
     percentile_error = next(e for e in conversion_errors if "p99_order_total" in e["message"])
     assert percentile_error == {
@@ -153,7 +151,6 @@
         ),
         "view_name": "order_item",
     }
->>>>>>> 0fe75a7c
 
     model = models[0]
 
