import json
from copy import deepcopy

import pytest
import ruamel.yaml

from metrics_layer.core.parse.project_reader_base import Str


def _get_view_by_name(project, view_name):
    for view in project._views:
        if view["name"] == view_name:
            return json.loads(json.dumps(view))
    raise ValueError(f"View {view_name} not found in project views")


def _get_field_by_name(view, field_name):
    for field in view["fields"]:
        if field["name"] == field_name:
            return field
    raise ValueError(f"Field {field_name} not found in view {view['name']}")


@pytest.mark.validation
def test_validation_with_no_replaced_objects(connection):
    project = connection.project
    response = project.validate_with_replaced_objects(replaced_objects=[])
    assert response == []


# Note: line / column validation only works if the property is
# read from the YAML file, not injected like this
@pytest.mark.validation
@pytest.mark.parametrize(
    "name,value,errors",
    [
        (
            "name",
            "@mytest",
            [
                {
                    "message": (
                        "Model name: @mytest is invalid. Please reference the naming conventions (only"
                        " letters, numbers, or underscores)"
                    ),
                    "model_name": "@mytest",
                    "line": 2,
                    "column": 6,
                }
            ],
        ),
        (
            "name",
            "@mytest_plain_str_passed",
            [
                {
                    "message": (
                        "Model name: @mytest_plain_str_passed is invalid. Please reference the naming"
                        " conventions (only letters, numbers, or underscores)"
                    ),
                    "model_name": "@mytest_plain_str_passed",
                    "line": None,
                    "column": None,
                }
            ],
        ),
        (
            "mappings",
            {"myfield": {"fields": ["orders.sub_channel", "sessions.utm_fake"]}},
            [
                {
                    "column": None,
                    "field_name": "sessions.utm_fake",
                    "line": None,
                    "message": (
                        "In the mapping myfield in the model test_model, the Field "
                        "utm_fake not found in view sessions, please check that this "
                        "field exists AND that you have access to it. \n"
                        "\n"
                        "If this is a dimension group specify the group parameter, if not "
                        "already specified, for example, with a dimension group named "
                        "'order' with timeframes: [raw, date, month] specify 'order_raw' "
                        "or 'order_date' or 'order_month'"
                    ),
                    "model_name": "test_model",
                }
            ],
        ),
    ],
)
def test_validation_model_with_fully_qualified_results(connection, name, value, errors):
    project = connection.project
    model = deepcopy(project._models[0])
    if value == "@mytest":
        value = Str(value)
        value.lc = ruamel.yaml.comments.LineCol()
        value.lc.line = 2
        value.lc.col = 6

    model[name] = value
    response = project.validate_with_replaced_objects(replaced_objects=[model])

    assert response == errors


# Note: line / column validation only works if the property is
# read from the YAML file, not injected like this
@pytest.mark.validation
@pytest.mark.parametrize(
    "name,value,errors",
    [
        (
            "label",
            None,
            [
                {
                    "message": "The label property, None must be a string in the view order_lines",
                    "view_name": "order_lines",
                    "line": None,
                    "column": None,
                }
            ],
        )
    ],
)
def test_validation_view_with_fully_qualified_results(connection, name, value, errors):
    project = connection.project
    view = _get_view_by_name(project, "order_lines")
    view[name] = value
    response = project.validate_with_replaced_objects(replaced_objects=[view])

    print(response)
    assert response == errors


# Note: line / column validation only works if the property is
# read from the YAML file, not injected like this
@pytest.mark.validation
@pytest.mark.parametrize(
    "field_name,property_name,value,errors",
    [
        (
            "total_item_revenue",
            "canon_date",
            "fake",
            [
                {
                    "message": "Canon date order_lines.fake is unreachable in field total_item_revenue.",
                    "view_name": "order_lines",
                    "field_name": "total_item_revenue",
                    "line": 346,
                    "column": 8,
                }
            ],
        )
    ],
)
def test_validation_field_with_fully_qualified_results(connection, field_name, property_name, value, errors):
    project = connection.project
    view = _get_view_by_name(project, "order_lines")

    if property_name == "__ADD__":
        field = value
    else:
        field = _get_field_by_name(view, field_name)

    if value == "__POP__":
        field.pop(property_name)
    elif property_name == "__ADD__":
        view["fields"].append(value)
    elif isinstance(property_name, tuple):
        for p, v in zip(property_name, value):
            field[p] = v
    elif value == "fake":
        value = Str(value)
        value.lc = ruamel.yaml.comments.LineCol()
        value.lc.line = 346
        value.lc.col = 8
        field[property_name] = value
    else:
        field[property_name] = value
    response = project.validate_with_replaced_objects(replaced_objects=[view])

    print(response)
    assert response == errors


@pytest.mark.validation
@pytest.mark.parametrize(
    "name,value,errors",
    [
        (
            "name",
            "@mytest",
            [
                "Model name: @mytest is invalid. Please reference the naming conventions (only letters,"
                " numbers, or underscores)"
            ],
        ),
        ("connection", None, ["The connection property, None must be a string in the model test_model"]),
        ("connection", 1, ["The connection property, 1 must be a string in the model test_model"]),
        ("connection", "test", []),
        ("label", None, ["The label property, None must be a string in the model test_model"]),
        ("label", "My Model!", []),
        (
            "fiscal_month_offset",
            "3 months",
            ["The fiscal_month_offset property, 3 months must be an integer in the model test_model"],
        ),
        (
            "fiscal_month_offset",
            2,
            [],
        ),
        (
            "week_start_day",
            "sundae",
            [
                "The week_start_day property, sundae must be one of ['monday', 'tuesday', 'wednesday',"
                " 'thursday', 'friday', 'saturday', 'sunday'] in the model test_model"
            ],
        ),
        (
            "week_start_day",
            None,
            [
                "The week_start_day property, None must be one of ['monday', 'tuesday', 'wednesday',"
                " 'thursday', 'friday', 'saturday', 'sunday'] in the model test_model"
            ],
        ),
        ("week_start_day", "sunday", []),
        (
            "timezone",
            None,
            [
                "The timezone property, None must be a valid timezone in the model test_model. Valid"
                " timezones can be found at https://en.wikipedia.org/wiki/List_of_tz_database_time_zones"
            ],
        ),
        (
            "timezone",
            "ET",
            [
                "The timezone property, ET must be a valid timezone in the model test_model. Valid timezones"
                " can be found at https://en.wikipedia.org/wiki/List_of_tz_database_time_zones"
            ],
        ),
        ("timezone", "America/New_York", []),
        (
            "default_convert_tz",
            "yes",
            ["The default_convert_tz property, yes must be a boolean in the model test_model"],
        ),
        (
            "default_convert_tz",
            None,
            ["The default_convert_tz property, None must be a boolean in the model test_model"],
        ),
        ("default_convert_tz", True, []),
        (
            "default_tz",
            True,
            [
                "Property default_tz is present on Model test_model, but it is not a valid property. Did you"
                " mean default_convert_tz?"
            ],
        ),
        (
            "dcqwmwfldqw",
            True,
            ["Property dcqwmwfldqw is present on Model test_model, but it is not a valid property."],
        ),
        (
            "access_grants",
            None,
            [
                "The access_grants property, None must be a list in the model test_model",
                (
                    "The access grant test_access_grant_department_view in the "
                    "required_access_grants property does not exist in model test_model"
                ),
                (
                    "The access grant test_access_grant_department_field in the "
                    "required_access_grants property does not exist in model test_model"
                ),
                (
                    "The access grant test_access_grant_department_customers in the "
                    "required_access_grants property does not exist in model test_model"
                ),
            ],
        ),
        (
            "access_grants",
            [1],
            [
                (
                    "All access_grants in the access_grants property must be dictionaries in the "
                    "model test_model"
                ),
                (
                    "The access grant test_access_grant_department_view in the "
                    "required_access_grants property does not exist in model test_model"
                ),
                (
                    "The access grant test_access_grant_department_field in the "
                    "required_access_grants property does not exist in model test_model"
                ),
                (
                    "The access grant test_access_grant_department_customers in the "
                    "required_access_grants property does not exist in model test_model"
                ),
            ],
        ),
        (
            "access_grants",
            [{"name": "test"}],
            [
                "Access Grant test missing required key user_attribute in the model test_model",
                (
                    "The access grant test_access_grant_department_view in the "
                    "required_access_grants property does not exist in model test_model"
                ),
                (
                    "The access grant test_access_grant_department_field in the "
                    "required_access_grants property does not exist in model test_model"
                ),
                (
                    "The access grant test_access_grant_department_customers in the "
                    "required_access_grants property does not exist in model test_model"
                ),
            ],
        ),
        (
            "access_grants",
            [{"model": "test"}],
            [
                "Access Grant missing required key name in the model test_model",
                (
                    "The access grant test_access_grant_department_view in the "
                    "required_access_grants property does not exist in model test_model"
                ),
                (
                    "The access grant test_access_grant_department_field in the "
                    "required_access_grants property does not exist in model test_model"
                ),
                (
                    "The access grant test_access_grant_department_customers in the "
                    "required_access_grants property does not exist in model test_model"
                ),
            ],
        ),
        (
            "access_grants",
            [{"name": "test", "user_attribute": "test", "allowed_values": "test"}],
            [
                "The allowed_values property, test must be a list in the Access Grant test",
                (
                    "The access grant test_access_grant_department_view in the "
                    "required_access_grants property does not exist in model test_model"
                ),
                (
                    "The access grant test_access_grant_department_field in the "
                    "required_access_grants property does not exist in model test_model"
                ),
                (
                    "The access grant test_access_grant_department_customers in the "
                    "required_access_grants property does not exist in model test_model"
                ),
            ],
        ),
        (
            "access_grants",
            [{"name": "test", "user_attribute": "test", "allowed_values": [1, 2]}],
            [
                "All values in the allowed_values property must be strings in the Access Grant test",
                (
                    "The access grant test_access_grant_department_view in the "
                    "required_access_grants property does not exist in model test_model"
                ),
                (
                    "The access grant test_access_grant_department_field in the "
                    "required_access_grants property does not exist in model test_model"
                ),
                (
                    "The access grant test_access_grant_department_customers in the "
                    "required_access_grants property does not exist in model test_model"
                ),
            ],
        ),
        (
            "access_grants",
            [{"name": "test", "user_attribute": None, "allowed_values": ["1", "2"]}],
            [
                "The user_attribute property, None must be a string in the Access Grant test",
                (
                    "The access grant test_access_grant_department_view in the "
                    "required_access_grants property does not exist in model test_model"
                ),
                (
                    "The access grant test_access_grant_department_field in the "
                    "required_access_grants property does not exist in model test_model"
                ),
                (
                    "The access grant test_access_grant_department_customers in the "
                    "required_access_grants property does not exist in model test_model"
                ),
            ],
        ),
        (
            "access_grants",
            [
                {
                    "name": "test",
                    "user_attribute": "products",
                    "allowed_values": ["blush", "eyeliner"],
                    "allowed_val": "test",
                }
            ],
            [
                (
                    "Property allowed_val is present on Access Grant test, but it is not a valid property."
                    " Did you mean allowed_values?"
                ),
                (
                    "The access grant test_access_grant_department_view in the "
                    "required_access_grants property does not exist in model test_model"
                ),
                (
                    "The access grant test_access_grant_department_field in the "
                    "required_access_grants property does not exist in model test_model"
                ),
                (
                    "The access grant test_access_grant_department_customers in the "
                    "required_access_grants property does not exist in model test_model"
                ),
            ],
        ),
        (
            "access_grants",
            [{"name": "test", "user_attribute": "products", "allowed_values": ["blush", "eyeliner"]}],
            [
                (
                    "The access grant test_access_grant_department_view in the "
                    "required_access_grants property does not exist in model test_model"
                ),
                (
                    "The access grant test_access_grant_department_field in the "
                    "required_access_grants property does not exist in model test_model"
                ),
                (
                    "The access grant test_access_grant_department_customers in the "
                    "required_access_grants property does not exist in model test_model"
                ),
            ],
        ),
        (
            "mappings",
            [],
            ["The mappings property, [] must be a dictionary in the model test_model"],
        ),
        (
            "mappings",
            {"date": {"fields": []}},
            [
                "The mapping name date is a reserved name and cannot be used as a mapping name in the model"
                " test_model"
            ],
        ),
        (
            "mappings",
            {"myfield": {"fields": ["orders.sub_channel", "sessions.utm_fake"]}},
            [
                "In the mapping myfield in the model test_model, the Field utm_fake not found in view"
                " sessions, please check that this field exists AND that you have access to it. \n\nIf this"
                " is a dimension group specify the group parameter, if not already specified, for example,"
                " with a dimension group named 'order' with timeframes: [raw, date, month] specify"
                " 'order_raw' or 'order_date' or 'order_month'"
            ],
        ),
        (
            "mappings",
            {"myfield": {"fields": "orders.sub_channel"}},
            [
                "The fields property, orders.sub_channel must be a list in the mapping myfield in the model"
                " test_model"
            ],
        ),
        (
            "mappings",
            {"myfield": {"fields": ["orders.sub_channel", "sessions.utm_campaign"], "description": 1}},
            ["The description property, 1 must be a string in the mapping myfield in the model test_model"],
        ),
        (
            "mappings",
            {"myfield": {"fields": ["orders.sub_channel", "sessions.utm_campaign"], "group_label": 1}},
            ["The group_label property, 1 must be a string in the mapping myfield in the model test_model"],
        ),
        (
            "mappings",
            {
                "myfield": {
                    "fields": ["orders.sub_channel", "sessions.utm_campaign"],
                    "desc": "This is a test",
                }
            },
            ["Property desc is present on Mapping myfield, but it is not a valid property."],
        ),
        (
            "mappings",
            {"myfield": {"fields": ["orders.sub_channel", "sessions.utm_campaign"], "label": "My label"}},
            [],
        ),
        (
            "mappings",
            {
                "myfield": {
                    "fields": ["orders.sub_channel", "sessions.utm_campaign"],
                    "description": "This is a test",
                    "group_label": "Test",
                    "link": "https://google.com",
                },
            },
            [],
        ),
    ],
)
def test_validation_with_replaced_model_properties(connection, name, value, errors):
    project = connection.project
    model = json.loads(json.dumps(project._models[0]))
    model[name] = value
    response = project.validate_with_replaced_objects(replaced_objects=[model])

    assert [e["message"] for e in response] == errors


@pytest.mark.validation
@pytest.mark.parametrize(
    "name,value,errors",
    [
        (
            "model_name",
            None,
            [
                "Could not find a model in the view order_lines. Use the model_name property to specify the"
                " model."
            ],
        ),
        (
            "model_name",
            "missing_model",
            [
                "Could not find a model in the view order_lines. Use the model_name property to specify the"
                " model."
            ],
        ),
        (
            "name",
            "@mytest",
            [
                "View name: @mytest is invalid. Please reference the naming conventions (only letters,"
                " numbers, or underscores)"
            ],
        ),
        ("label", None, ["The label property, None must be a string in the view order_lines"]),
        ("label", "My View!", []),
        (
            "sql_table_name",
            None,
            ["The sql_table_name property, None must be a string in the view order_lines"],
        ),
        (
            "sql_table_name",
            1,
            ["The sql_table_name property, 1 must be a string in the view order_lines"],
        ),
        ("sql_table_name", "test", []),
        (
            "derived_table",
            "test",
            [
                (
                    "Warning: View order_lines has both sql_table_name and derived_table defined, "
                    "derived_table will be used"
                ),
                "The derived_table property, test must be a dictionary in the view order_lines",
            ],
        ),
        (
            "derived_table",
            {"test": "fake"},
            [
                (
                    "Warning: View order_lines has both sql_table_name and derived_table defined, "
                    "derived_table will be used"
                ),
                "Derived table in view order_lines is missing the sql property, this view will not work",
            ],
        ),
        (
            "derived_table",
            {"sql": "select * from this"},
            [
                (
                    "Warning: View order_lines has both sql_table_name and derived_table defined, "
                    "derived_table will be used"
                ),
            ],
        ),
        (
            "default_date",
            1,
            ["The default_date property, 1 must be a string in the view order_lines"],
        ),
        (
            "default_date",
            "fake",
            ["Default date fake in view order_lines is not joinable to the view order_lines"],
        ),
        ("row_label", None, ["The row_label property, None must be a string in the view order_lines"]),
        ("row_label", "Hello", []),
        ("sets", None, ["The sets property, None must be a list in the view order_lines"]),
        ("sets", ["test"], ["Set test in view order_lines must be a dictionary"]),
        (
            "sets",
            [{"name": "test_set", "fields": 1}],
            ["The fields property, 1 must be a list in the Set test_set"],
        ),
        (
            "sets",
            [{"name": "test_set", "fields": ["random_fake"]}],
            [
                (
                    "In the Set test_set Field random_fake not found in view order_lines, please "
                    "check that this field exists AND that you have access to it. \n"
                    "\n"
                    "If this is a dimension group specify the group parameter, if not already "
                    "specified, for example, with a dimension group named 'order' with "
                    "timeframes: [raw, date, month] specify 'order_raw' or 'order_date' or "
                    "'order_month'"
                ),
            ],
        ),
        ("sets", [{"name": "test_set", "fields": ["order_id"]}], []),
        ("always_filter", None, ["The always_filter property, None must be a list in the view order_lines"]),
        ("always_filter", [1], ["Always filter 1 in view order_lines must be a dictionary"]),
        (
            "always_filter",
            [{"name": "test"}],
            [
                "Always filter in View order_lines is missing the required field property",
                "Always filter in View order_lines is missing the required value property",
            ],
        ),
        (
            "always_filter",
            [{"field": "order_id"}],
            ["Always filter in View order_lines is missing the required value property"],
        ),
        (
            "always_filter",
            [{"field": "test", "value": "=1"}],
            [
                "Always filter in View order_lines is referencing a field, order_lines.test that does not"
                " exist"
            ],
        ),
        (
            "always_filter",
            [{"field": "order_id", "value": 2}],
            [
                "Always filter in View order_lines has an invalid value property. Valid values can be found"
                " here in the docs: https://docs.zenlytic.com/docs/data_modeling/field_filter"
            ],
        ),
        ("always_filter", [{"field": "order_id", "value": ""}], []),
        ("always_filter", [{"field": "order_id", "value": "-Paid"}], []),
        (
            "access_filters",
            None,
            [
                "The view order_lines has an access filter, None that is incorrectly specified as a when"
                " it should be a list, to specify it correctly check the documentation for access filters"
                " at https://docs.zenlytic.com/docs/data_modeling/access_grants#access-filters"
            ],
        ),
        ("access_filters", [1], ["Access filter 1 in view order_lines must be a dictionary"]),
        (
            "access_filters",
            [{"name": "test"}],
            [
                "Access filter in view order_lines is missing the required field property",
                "Access filter in view order_lines is missing the required user_attribute property",
            ],
        ),
        (
            "access_filters",
            [{"field": "test"}],
            [
                "Access filter in view order_lines is referencing a field, test that does not exist",
                "Access filter in view order_lines is missing the required user_attribute property",
            ],
        ),
        (
            "access_filters",
            [{"field": "test", "user_attribute": "test"}],
            ["Access filter in view order_lines is referencing a field, test that does not exist"],
        ),
        ("access_filters", [{"field": "order_lines.order_id", "user_attribute": "orders"}], []),
        (
            "access_grants",
            None,
            [
                "Property access_grants is present on View order_lines, but it is not a valid property. Did"
                " you mean required_access_grants?"
            ],
        ),
        (
            "required_access_grants",
            None,
            ["The required_access_grants property, None must be a list in view order_lines"],
        ),
        (
            "required_access_grants",
            [1],
            [
                "The access grant reference 1 in the required_access_grants property must be a"
                " string in view order_lines"
            ],
        ),
        (
            "required_access_grants",
            [{"name": "test"}],
            [
                "The access grant reference {'name': 'test'} in the "
                "required_access_grants property must be a string in view order_lines"
            ],
        ),
        (
            "required_access_grants",
            ["test"],
            [
                "The access grant test in the required_access_grants property does not exist "
                "in model test_model"
            ],
        ),
        ("required_access_grants", ["test_access_grant_department_customers"], []),
        (
            "event_dimension",
            None,
            ["The event_dimension property, None must be a string in the view order_lines"],
        ),
        (
            "event_dimension",
            "fake",
            ["The event_dimension property, order_lines.fake in the view order_lines is not a valid field"],
        ),
        ("event_dimension", "order_id", []),
        ("event_name", None, ["The event_name property, None must be a string in the view order_lines"]),
        ("event_name", "Hello", []),
        ("identifiers", None, ["The identifiers property, None must be a list in the view order_lines"]),
        ("identifiers", [], []),
        ("identifiers", [1], ["Identifier 1 in view order_lines must be a dictionary"]),
        (
            "identifiers",
            [{"field": "test"}],
            ["Identifier in view order_lines is missing the required name property"],
        ),
        (
            "identifiers",
            [{"name": "test"}],
            ["Identifier test in view order_lines is missing the required type property"],
        ),
        (
            "identifiers",
            [{"name": "test", "type": "primary"}],
            [
                "Could not find field test referenced in identifier test in view order_lines. Use the sql"
                " property to reference a different field in the view"
            ],
        ),
        (
            "identifiers",
            [{"name": -2, "type": "primary", "sql": "test"}],
            ["The name property, -2 in the identifier in view order_lines must be a string"],
        ),
        (
            "identifiers",
            [{"name": "customers", "type": "secondary", "sql": "test"}],
            [
                "The type property, secondary in the identifier customers in view order_lines must be one"
                " of ['primary', 'foreign', 'join']"
            ],
        ),
        (
            "identifiers",
            [{"name": "customers", "type": "primary", "sql": "${test}"}],
            ["Could not find field test referenced in identifier customers in view order_lines"],
        ),
        (
            "identifiers",
            [{"name": "customers", "type": "primary", "sql": "${order_id}"}],
            [],
        ),
        (
            "identifiers",
            [{"name": "customers", "type": "foreign", "sql": "${TABLE}.order_id"}],
            [],
        ),
        (
            "identifiers",
            [
                {"name": "customers", "type": "primary", "sql": "${order_id}"},
                {"name": "customers", "type": "foreign", "sql": "${order_line_id}"},
            ],
            ["Duplicate identifier name customers in view order_lines"],
        ),
        (
            "identifiers",
            [
                {"name": "customers", "type": "foreign", "sql": "${TABLE}.order_id"},
                {"name": "accounts", "type": "foreign", "sql": "${TABLE}.account_id"},
                {
                    "name": "customers_composite",
                    "type": "foreign",
                    "identifiers": [{"name": "customers"}],
                },
            ],
            [
                "The identifiers property on a composite key customers_composite  in view order_lines is only"
                " allowed for type: primary, not type: foreign"
            ],
        ),
        (
            "identifiers",
            [
                {"name": "customers", "type": "foreign", "sql": "${TABLE}.order_id"},
                {"name": "accounts", "type": "foreign", "sql": "${TABLE}.account_id"},
                {"name": "customers_composite", "type": "foreign", "identifiers": "customers"},
            ],
            [
                "The identifiers property, customers must be a list in the identifier customers_composite in"
                " view order_lines"
            ],
        ),
        (
            "identifiers",
            [
                {"name": "customers", "type": "foreign", "sql": "${TABLE}.order_id"},
                {"name": "accounts", "type": "foreign", "sql": "${TABLE}.account_id"},
                {
                    "name": "customers_composite",
                    "type": "primary",
                    "identifiers": ["customers"],
                },
            ],
            [
                (
                    "Identifier customers in the identifiers property of the identifier customers_composite"
                    " in view order_lines must be a dictionary"
                ),
            ],
        ),
        (
            "identifiers",
            [
                {"name": "customers", "type": "foreign", "sql": "${TABLE}.order_id"},
                {"name": "accounts", "type": "foreign", "sql": "${TABLE}.account_id"},
                {
                    "name": "customers_composite",
                    "type": "primary",
                    "identifiers": [{"name": "customers"}, {"name": "fake"}],
                },
            ],
            [
                "Reference to identifier fake in the composite key of identifier customers_composite in view"
                " order_lines does not exist"
            ],
        ),
        (
            "identifiers",
            [
                {"name": "customers", "type": "foreign", "sql": "${TABLE}.order_id"},
                {"name": "accounts", "type": "foreign", "sql": "${TABLE}.account_id"},
                {
                    "name": "customers_composite",
                    "type": "primary",
                    "identifiers": [{"name": "customers"}, {"name": "accounts"}],
                },
            ],
            [],
        ),
        (
            "identifiers",
            [{"name": "custom_join", "type": "join"}],
            [
                "Identifier custom_join in view order_lines is missing the required "
                "relationship property for the type: join. Options are: "
                "['many_to_one', 'one_to_one', 'one_to_many', 'many_to_many']"
            ],
        ),
        (
            "identifiers",
            [{"name": "custom_join", "type": "join", "relationship": "many_to_one"}],
            [
                "Identifier custom_join in view order_lines is missing the required sql_on property for the"
                " type: join"
            ],
        ),
        (
            "identifiers",
            [
                {
                    "name": "custom_join",
                    "type": "join",
                    "relationship": "many_to_one",
                    "sql_on": "${discounts.order_id}=${order_lines.order_id}",
                }
            ],
            [
                "Identifier custom_join in view order_lines is missing the required reference property for"
                " the type: join"
            ],
        ),
        (
            "identifiers",
            [
                {
                    "name": "custom_join",
                    "type": "join",
                    "relationship": "many_to_one",
                    "reference": "fake",
                    "sql_on": "${discounts.order_id}=${order_lines.order_id}",
                }
            ],
            [
                (
                    "The reference property, fake in the identifier custom_join in view order_lines is not a"
                    " valid view"
                ),
            ],
        ),
        (
            "identifiers",
            [
                {
                    "name": "custom_join",
                    "type": "join",
                    "reference": "discounts",
                    "join_type": "left_outer",
                    "relationship": "many_one",
                    "sql_on": "${discounts.order_id}=${order_lines.order_id}",
                }
            ],
            [
                "Identifier custom_join in view order_lines has an invalid relationship "
                "property. Options are: ['many_to_one', 'one_to_one', 'one_to_many', "
                "'many_to_many']"
            ],
        ),
        (
            "identifiers",
            [
                {
                    "name": "custom_join",
                    "type": "join",
                    "reference": "discounts",
                    "join_type": "left",
                    "relationship": "many_to_one",
                    "sql_on": "${discounts.order_id}=${order_lines.order_id}",
                }
            ],
            [
                "The join_type property, left in the identifier custom_join in view "
                "order_lines must be one of ['left_outer', 'inner', 'full_outer', 'cross']"
            ],
        ),
        (
            "identifiers",
            [
                {
                    "name": "custom_join",
                    "type": "join",
                    "reference": "discounts",
                    "relationship": "many_to_one",
                    "sql_on": "${fake.order_id}=${order_lines.order_id}",
                }
            ],
            ["Could not find view fake in join between order_lines and discounts"],
        ),
        (
            "identifiers",
            [
                {
                    "name": "custom_join",
                    "type": "join",
                    "reference": "discounts",
                    "relationship": "many_to_one",
                    "sql_on": "${discounts.fake}=${order_lines.order_id}",
                }
            ],
            [
                "Could not find field fake in join between order_lines and discounts "
                "referencing view discounts"
            ],
        ),
        (
            "identifiers",
            [
                {
                    "name": "custom_join",
                    "type": "join",
                    "reference": "discounts",
                    "relationship": "many_to_one",
                    "sql_on": "${discounts.order_id}=${order_lines.order_id}",
                }
            ],
            [],
        ),
        (
            "identifiers",
            [{"name": "customers", "type": "primary", "sql": "${order_id}", "join_as": -2}],
            ["The join_as property, -2 in the identifier customers in view order_lines must be a string"],
        ),
        (
            "identifiers",
            [
                {
                    "name": "customers",
                    "type": "primary",
                    "sql": "${order_id}",
                    "join_as": "test",
                    "join_as_label": None,
                }
            ],
            [
                "The join_as_label property, None in the identifier customers in view order_lines must be a"
                " string"
            ],
        ),
        (
            "identifiers",
            [
                {
                    "name": "customers",
                    "type": "primary",
                    "sql": "${order_id}",
                    "join_as": "test",
                    "join_as_field_prefix": None,
                }
            ],
            [
                "The join_as_field_prefix property, None in the identifier customers in view order_lines must"
                " be a string"
            ],
        ),
        (
            "identifiers",
            [{"name": "customers", "type": "primary", "sql": "${order_id}", "random_arg": "testing"}],
            [
                "Property random_arg is present on Identifier customers, but it is not a valid property. in"
                " view order_lines"
            ],
        ),
        (
            "identifiers",
            [{"name": "customers", "type": "primary", "sql": "${order_id}", "join_as": "test"}],
            [],
        ),
        (
            "fields_for_analysis",
            "marketing_channel",
            ["The fields_for_analysis property, marketing_channel must be a list in the view order_lines"],
        ),
        (
            "extra",
            [],
            ["View order_lines has an invalid extra []. The extra must be a dictionary."],
        ),
        ("extra", {"random": "key"}, []),
        (
            "hidden",
            "yes",
            [
                "View order_lines has an invalid hidden value of yes. hidden must"
                " be a boolean (true or false)."
            ],
        ),
        (
            "description",
            (
                "This is a really long description aimed at testing the warning on the length of the"
                " description, so I will keep writing more content to make sure I get to the maximum length"
                " of the description and therefore test the total length max of the description. "
                "Second, this is a really long description aimed at testing the warning on the length of the"
                " description, so I will keep writing more content to make sure I get to the maximum length"
                " of the description and therefore test the total length max of the description."
                "Third, this is a really long description aimed at testing the warning on the length of the"
                " description, so I will keep writing more content to make sure I get to the maximum length"
                " of the description and therefore test the total length max of the description."
                "Fourth, this is a really long description aimed at testing the warning on the length of the"
                " description, so I will keep writing more content to make sure I get to the maximum length"
                " of the description and therefore test the total length max of the description."
                "Fifth, this is a really long description aimed at testing the warning on the length of the"
                " description, so I will keep writing more content to make sure I get to the maximum length"
                " of the description and therefore test the total length max of the description."
                "Sixth, this is a really long description aimed at testing the warning on the length of the"
                " description, so I will keep writing more content to make sure I get to the maximum length"
                " of the description and therefore test the total length max of the description."
            ),
            [
                "View order_lines has a description that is too long (1550 characters)."
                " Descriptions must be 1024 characters or less. It will be truncated to the "
                "first 1024 characters."
            ],
        ),
    ],
)
def test_validation_with_replaced_view_properties(connection, name, value, errors):
    project = connection.project
    view = _get_view_by_name(project, "order_lines")
    view[name] = value
    response = project.validate_with_replaced_objects(replaced_objects=[view])

    print(response)
    assert [e["message"] for e in response] == errors


@pytest.mark.validation
@pytest.mark.parametrize(
    "field_name,property_name,value,errors",
    [
        (
            "order_line_id",
            "primary_key",
            "__POP__",
            [
                "Warning: The view order_lines does not have a primary key, specify one using the tag"
                " primary_key: true"
            ],
        ),
        (
            None,
            "__ADD__",
            {
                "name": "order_line_id",
                "field_type": "dimension",
                "type": "string",
                "sql": "${TABLE}.order_line_id",
                "hidden": True,
            },
            [
                (
                    "Multiple fields found for the name order_line_id, in view order_lines - "
                    "those fields were ['order_lines.order_line_id', "
                    "'order_lines.order_line_id']\n"
                    "\n"
                    "Please specify a view name like this: 'view_name.field_name' \n"
                    "\n"
                    "or change the names of the fields to ensure uniqueness"
                ),
                "Duplicate field names in view order_lines: order_line_id",
            ],
        ),
        (
            None,
            "__ADD__",
            {"name": "date", "field_type": "dimension", "type": "number", "sql": "${TABLE}.date"},
            ["Field name: date in view order_lines is a reserved word and cannot be used as a field name."],
        ),
        (
            "parent_channel",
            "name",
            "h@#ffw",
            [
                "Field name: h@#ffw is invalid. Please reference the naming conventions (only letters,"
                " numbers, or underscores)"
            ],
        ),
        (
            "parent_channel",
            "name",
            "__POP__",
            [
                "Field missing required key 'name' The field passed was {'field_type': "
                "'dimension', 'type': 'string', 'searchable': True, 'sql': \"CASE\\n--- parent "
                "channel\\nWHEN ${channel} ilike '%social%' then 'Social'\\nELSE 'Not "
                "Social'\\nEND\\n\"} in the view order_lines in the model test_model"
            ],
        ),
        (
            "parent_channel",
            "field_type",
            "__POP__",
            [
                "Field 'parent_channel' missing required key 'field_type' The field passed was {'name':"
                " 'parent_channel', 'type': 'string', 'searchable': True, 'sql': \"CASE\\n--- parent"
                " channel\\nWHEN ${channel} ilike '%social%' then 'Social'\\nELSE 'Not Social'\\nEND\\n\"} in"
                " the view order_lines in the model test_model"
            ],
        ),
        (
            "parent_channel",
            "field_type",
            "metric",
            [
                (
                    "Field parent_channel in view order_lines has an invalid field_type metric. Valid"
                    " field_types are: ['dimension', 'dimension_group', 'measure']"
                ),
                (
                    "Property searchable is present on Field parent_channel in view order_lines, "
                    "but it is not a valid property."
                ),
            ],
        ),
        (
            "parent_channel",
            "type",
            "__POP__",
            [
                "Field parent_channel in view order_lines is missing the required key 'type'.",
                (
                    "Field parent_channel in view order_lines has an invalid type None. Valid "
                    "types for dimensions are: ['string', 'yesno', 'number', 'tier']"
                ),
            ],
        ),
        (
            "parent_channel",
            "type",
            "count",
            [
                "Field parent_channel in view order_lines has an invalid type count. Valid "
                "types for dimensions are: ['string', 'yesno', 'number', 'tier']"
            ],
        ),
        (
            "order",
            "type",
            "yesno",
            [
                (
                    "Could not find field order_date in join between order_lines and "
                    "country_detail referencing view order_lines"
                ),
                (
                    "Could not find field order_date in join between country_detail and "
                    "order_lines referencing view order_lines"
                ),
                (
                    "Canon date order_lines.order is not of field_type: dimension_group and type: "
                    "time in field avg_rainfall in view country_detail"
                ),
                "Default date order is not of field_type: dimension_group and type: time in view order_lines",
                (
                    "Field order in view order_lines has an invalid type yesno. Valid types for "
                    "dimension groups are: ['time', 'duration']"
                ),
            ],
        ),
        (
            "total_item_costs",
            "type",
            "time",
            [
                (
                    "Field total_item_costs in view order_lines has an invalid type time. Valid "
                    "types for measures are: ['count', 'count_distinct', 'sum', 'sum_distinct', "
                    "'average', 'average_distinct', 'median', 'max', 'min', 'number', "
                    "'cumulative']"
                ),
            ],
        ),
        (
            "parent_channel",
            "label",
            -1,
            ["Field parent_channel in view order_lines has an invalid label -1. label must be a string."],
        ),
        (
            "parent_channel",
            "group_label",
            None,
            [
                "Field parent_channel in view order_lines has an invalid group_label None. group_label"
                " must be a string."
            ],
        ),
        (
            "parent_channel",
            "hidden",
            "yes",
            [
                "Field parent_channel in view order_lines has an invalid hidden value of yes. hidden must"
                " be a boolean (true or false)."
            ],
        ),
        (
            "parent_channel",
            "description",
            1,
            [
                "Field parent_channel in view order_lines has an invalid description 1. description must"
                " be a string."
            ],
        ),
        (
            "parent_channel",
            "zoe_description",
            None,
            [
                "Field parent_channel in view order_lines has an invalid zoe_description None. "
                "zoe_description must be a string."
            ],
        ),
        (
            "total_item_costs",
            "value_format_name",
            None,
            [
                "Field total_item_costs in view order_lines has an invalid value_format_name None. "
                "Valid value_format_names are: ['decimal_0', 'decimal_1', 'decimal_2', "
                "'decimal_pct_0', 'decimal_pct_1', 'decimal_pct_2', 'percent_0', 'percent_1', "
                "'percent_2', 'eur', 'eur_0', 'eur_1', 'eur_2', 'usd', 'usd_0', 'usd_1', "
<<<<<<< HEAD
                "'usd_2', 'string', 'image_url']"
=======
                "'usd_2', 'string', 'date', 'week', 'month', 'quarter', 'year']"
>>>>>>> 6c14fe3e
            ],
        ),
        (
            "total_item_costs",
            "value_format_name",
            "aus",
            [
                "Field total_item_costs in view order_lines has an invalid value_format_name aus. "
                "Valid value_format_names are: ['decimal_0', 'decimal_1', 'decimal_2', "
                "'decimal_pct_0', 'decimal_pct_1', 'decimal_pct_2', 'percent_0', 'percent_1', "
                "'percent_2', 'eur', 'eur_0', 'eur_1', 'eur_2', 'usd', 'usd_0', 'usd_1', "
<<<<<<< HEAD
                "'usd_2', 'string', 'image_url']"
=======
                "'usd_2', 'string', 'date', 'week', 'month', 'quarter', 'year']"
>>>>>>> 6c14fe3e
            ],
        ),
        (
            "total_item_costs",
            "value_format_name",
            "usd_0",
            [],
        ),
        (
            "total_item_costs",
            "synonyms",
            "cogs",
            [
                "Field total_item_costs in view order_lines has an invalid synonyms cogs. "
                "synonyms must be a list of strings."
            ],
        ),
        (
            "total_item_costs",
            "synonyms",
            [-3],
            [
                "Field total_item_costs in view order_lines has an invalid synonym -3. The "
                "synonym must be a string."
            ],
        ),
        (
            "total_item_costs",
            "filters",
            {"field": "order_id", "value": 1},
            [
                "Field total_item_costs in view order_lines has an invalid filters {'field': 'order_id',"
                " 'value': 1}. The filters must be a list of filters, not an individual filter. In yaml"
                " syntax use the '-' character to denote a list element."
            ],
        ),
        (
            "total_item_costs",
            "filters",
            ["order_id"],
            [
                "Field total_item_costs in view order_lines has an invalid filter order_id. "
                "filter must be a dictionary."
            ],
        ),
        (
            "total_item_costs",
            "filters",
            [{"field": "order_id", "value": ""}],  # This is valid, but will be ignored
            [],
        ),
        (
            "total_item_costs",
            "filters",
            [{"field": "order_id", "value": ">1", "random": "key"}],
            [
                "Property random is present on Field Filter in field total_item_costs in view "
                "order_lines, but it is not a valid property."
            ],
        ),
        ("total_item_costs", "filters", [{"field": "order_id", "value": 1}], []),
        (
            "total_item_costs",
            "extra",
            [],
            [
                "Field total_item_costs in view order_lines has an invalid extra []. The "
                "extra must be a dictionary."
            ],
        ),
        ("total_item_costs", "extra", {"random": "key"}, []),
        (
            "parent_channel",
            "primary_key",
            "yes",
            [
                (
                    "Field parent_channel in view order_lines has an invalid primary_key yes. "
                    "primary_key must be a boolean (true or false)."
                ),
                (
                    "Multiple primary keys found in view order_lines: order_line_id, "
                    "parent_channel. Only one primary key is allowed"
                ),
            ],
        ),
        (
            "parent_channel",
            "primary_key",
            True,
            [
                "Multiple primary keys found in view order_lines: order_line_id, "
                "parent_channel. Only one primary key is allowed"
            ],
        ),
        (
            "order",
            "primary_key",
            True,
            [
                "Multiple primary keys found in view order_lines: order, order_line_id"
                ". Only one primary key is allowed"
            ],
        ),
        (
            "total_item_costs",
            "primary_key",
            True,
            [
                (
                    "Field total_item_costs in view order_lines has an invalid primary_key True. "
                    "primary_key is not a valid property for measures."
                ),
                (
                    "Property primary_key is present on Field total_item_costs in view "
                    "order_lines, but it is not a valid property."
                ),
            ],
        ),
        (
            "total_item_costs",
            "type",
            "string",
            [
                "Field total_item_costs in view order_lines has an invalid type string. Valid types for"
                " measures are: ['count', 'count_distinct', 'sum', 'sum_distinct', 'average',"
                " 'average_distinct', 'median', 'max', 'min', 'number', 'cumulative']"
            ],
        ),
        (
            "parent_channel",
            "type",
            "count",
            [
                "Field parent_channel in view order_lines has an invalid type count. Valid types for"
                " dimensions are: ['string', 'yesno', 'number', 'tier']"
            ],
        ),
        (
            "order",
            "type",
            "number",
            [
                (
                    "Could not find field order_date in join between order_lines and "
                    "country_detail referencing view order_lines"
                ),
                (
                    "Could not find field order_date in join between country_detail and "
                    "order_lines referencing view order_lines"
                ),
                (
                    "Canon date order_lines.order is not of field_type: dimension_group and type: "
                    "time in field avg_rainfall in view country_detail"
                ),
                "Default date order is not of field_type: dimension_group and type: time in view order_lines",
                (
                    "Field order in view order_lines has an invalid type number. Valid types for dimension"
                    " groups are: ['time', 'duration']"
                ),
            ],
        ),
        (
            "order",
            "intervals",
            ["seconds"],
            [
                (
                    "Field order in view order_lines is of type time, but has property intervals when it"
                    " should have property timeframes"
                ),
            ],
        ),
        (
            "order",
            "timeframes",
            ["timestamp"],
            [
                (
                    "Could not find field order_date in join between order_lines and "
                    "country_detail referencing view order_lines"
                ),
                (
                    "Could not find field order_date in join between country_detail and "
                    "order_lines referencing view order_lines"
                ),
                (
                    "Field order in view order_lines is of type time and has timeframe value of 'timestamp'"
                    " which is not a valid timeframes (valid timeframes are ['raw', 'time', 'second',"
                    " 'minute', 'hour', 'date', 'week', 'month', 'quarter', 'year', 'fiscal_month',"
                    " 'fiscal_quarter', 'fiscal_year', 'week_index', 'week_of_year', 'week_of_month',"
                    " 'month_of_year', 'month_of_year_index', 'fiscal_month_index',"
                    " 'fiscal_month_of_year_index', 'month_name', 'month_index', 'quarter_of_year',"
                    " 'fiscal_quarter_of_year', 'hour_of_day', 'day_of_week', 'day_of_month', 'day_of_year'])"
                ),
            ],
        ),
        (
            "waiting",
            "sql",
            "${TABLE}.mycol",
            [
                "Field waiting in view order_lines is a dimension group of type duration, but "
                "has a sql property. Dimension groups of type duration must not have a sql "
                "property (just sql_start and sql_end)."
            ],
        ),
        (
            "waiting",
            "timeframes",
            ["time"],
            [
                "Field waiting in view order_lines is of type duration, but has property timeframes when it "
                "should have property intervals"
            ],
        ),
        (
            "waiting",
            "intervals",
            ["time"],
            [
                "Field waiting in view order_lines is of type duration and has interval value of 'time' which"
                " is not a valid interval (valid intervals are ['second', 'minute', 'hour', 'day', 'week',"
                " 'month', 'quarter', 'year'])"
            ],
        ),
        (
            "parent_channel",
            "required_access_grants",
            None,
            [
                "The required_access_grants property, None must be a list in field parent_channel in view"
                " order_lines"
            ],
        ),
        (
            "parent_channel",
            "required_access_grants",
            [1],
            [
                "The access grant reference 1 in the required_access_grants property must be a"
                " string in field parent_channel in view order_lines"
            ],
        ),
        (
            "parent_channel",
            "required_access_grants",
            [{"name": "test"}],
            [
                "The access grant reference {'name': 'test'} in the "
                "required_access_grants property must be a string in field parent_channel in view order_lines"
            ],
        ),
        (
            "parent_channel",
            "required_access_grants",
            ["test"],
            [
                "The access grant test in the required_access_grants property does not exist "
                "in model test_model"
            ],
        ),
        ("parent_channel", "required_access_grants", ["test_access_grant_department_customers"], []),
        (
            "total_item_costs",
            "canon_date",
            True,
            [
                "Field total_item_costs in view order_lines has an invalid canon_date True. "
                "canon_date must be a string."
            ],
        ),
        (
            "total_item_costs",
            "canon_date",
            "parent_channel",
            [
                "Canon date order_lines.parent_channel is not of field_type: dimension_group "
                "and type: time in field total_item_costs in view order_lines"
            ],
        ),
        ("total_item_costs", "canon_date", "orders.order", []),
        ("total_item_costs", "canon_date", "${order}", []),
        (
            "total_item_costs",
            "sql",
            None,
            ["Field total_item_costs in view order_lines has an invalid sql None. sql must be a string."],
        ),
        (
            "total_item_costs",
            "sql",
            1,
            ["Field total_item_costs in view order_lines has an invalid sql 1. sql must be a string."],
        ),
        ("total_item_costs", "sql", "1", []),
        (
            "total_item_costs",
            "sql",
            "${TABL}.mycol",
            [
                "Could not locate reference tabl in field total_item_costs in view order_lines",
                "Field total_item_costs in view order_lines contains invalid field reference tabl.",
            ],
        ),
        ("total_item_costs", "sql", "${TABLE}.mycol", []),
        ("total_item_costs", "sql", "${order_date}", []),
        (
            "parent_channel",
            "sql",
            None,
            [
                "Field parent_channel in view order_lines has an invalid sql None. sql must be a string. The"
                " sql property must be present for dimensions."
            ],
        ),
        (
            "order",
            "sql",
            None,
            [
                "Field order in view order_lines is a dimension group of type time, but does "
                "not have a sql valid property. Dimension groups of type time must have a sql "
                "property and that property must be a string."
            ],
        ),
        (
            "waiting",
            "sql_start",
            None,
            [
                "Field waiting in view order_lines has an invalid sql_start None. sql_start must be a string."
                " The sql_start property must be present for dimension groups of type duration."
            ],
        ),
        (
            "waiting",
            "sql_end",
            None,
            [
                "Field waiting in view order_lines has an invalid sql_end None. sql_end must be a string. The"
                " sql_end property must be present for dimension groups of type duration."
            ],
        ),
        (
            "waiting",
            "sql_end",
            "${TABL}.mycol",
            [
                "Could not locate reference tabl in field waiting in view order_lines",
                "Field waiting in view order_lines contains invalid field reference tabl.",
            ],
        ),
        ("waiting", "sql_end", "${TABLE}.mycol", []),
        ("waiting", "sql_end", "${order_date}", []),
        (
            "order",
            "convert_tz",
            None,
            [
                "Field order in view order_lines has an invalid convert_tz None. "
                "convert_tz must be a boolean (true or false)."
            ],
        ),
        (
            "order",
            "convert_timezone",
            -3,
            [
                "Field order in view order_lines has an invalid convert_timezone -3. "
                "convert_timezone must be a boolean (true or false)."
            ],
        ),
        (
            "order",
            "datatype",
            "time",
            [
                "Field order in view order_lines has an invalid datatype time. Valid "
                "datatypes for time dimension groups are: ['timestamp', 'date', 'datetime']"
            ],
        ),
        (
            "total_item_costs",
            "type",
            "cumulative",
            [
                (
                    "Field total_item_costs in view order_lines is a cumulative metric (measure), "
                    "but does not have a measure property."
                ),
                (
                    "Field total_item_costs in view order_lines is a cumulative metric (measure), "
                    "but the measure property None is unreachable."
                ),
            ],
        ),
        (
            "total_item_costs",
            ("type", "measure"),
            ("cumulative", None),
            [
                (
                    "Field total_item_costs in view order_lines has an invalid measure None. "
                    "measure must be a string."
                ),
                (
                    "Field total_item_costs in view order_lines is a cumulative metric (measure), "
                    "but the measure property None is unreachable."
                ),
            ],
        ),
        (
            "total_item_costs",
            ("type", "measure"),
            ("cumulative", "fake"),
            [
                (
                    "Field fake not found in view order_lines, please check that this field "
                    "exists AND that you have access to it. \n"
                    "\n"
                    "If this is a dimension group specify the group parameter, if not already "
                    "specified, for example, with a dimension group named 'order' with "
                    "timeframes: [raw, date, month] specify 'order_raw' or 'order_date' or "
                    "'order_month' in the view order_lines"
                ),
                (
                    "Field total_item_costs in view order_lines is a cumulative metric (measure), "
                    "but the measure property fake is unreachable."
                ),
            ],
        ),
        (
            "total_item_costs",
            ("type", "measure"),
            ("cumulative", "parent_channel"),
            [
                "Field total_item_costs in view order_lines is a cumulative metric (measure), "
                "but the measure property parent_channel is not a "
                "measure."
            ],
        ),
        (
            "total_item_costs",
            ("type", "measure", "cumulative_where"),
            ("cumulative", "number_of_email_purchased_items", True),
            [
                "Field total_item_costs in view order_lines has an invalid cumulative_where "
                "True. cumulative_where must be a string."
            ],
        ),
        (
            "total_item_costs",
            ("type", "measure", "update_where_timeframe"),
            ("cumulative", "number_of_email_purchased_items", "hi"),
            [
                "Field total_item_costs in view order_lines has an invalid "
                "update_where_timeframe hi. update_where_timeframe must be a boolean (true or "
                "false)."
            ],
        ),
        ("total_item_costs", ("type", "measure"), ("cumulative", "number_of_email_purchased_items"), []),
        (
            "total_item_costs",
            "type",
            "sum_distinct",
            [
                "Field total_item_costs in view order_lines is a measure of type "
                "sum_distinct, but does not have a sql_distinct_key property."
            ],
        ),
        (
            "total_item_costs",
            "type",
            "average_distinct",
            [
                "Field total_item_costs in view order_lines is a measure of type "
                "average_distinct, but does not have a sql_distinct_key property."
            ],
        ),
        (
            "total_item_costs",
            ("type", "sql_distinct_key"),
            ("sum_distinct", None),
            [
                "Field total_item_costs in view order_lines is a measure of type "
                "sum_distinct, but does not have a sql_distinct_key property."
            ],
        ),
        (
            "total_item_costs",
            ("type", "sql_distinct_key"),
            ("sum_distinct", "${fake}"),
            [
                "Field total_item_costs in view order_lines has an invalid sql_distinct_key ${fake}. The"
                " field fake referenced in sql_distinct_key does not exist."
            ],
        ),
        ("total_item_costs", ("type", "sql_distinct_key"), ("sum_distinct", "${order_id}"), []),
        ("total_item_costs", ("type", "sql_distinct_key"), ("sum_distinct", "order_id"), []),
        (
            "total_item_costs",
            "non_additive_dimension",
            None,
            [
                "Field total_item_costs in view order_lines has an invalid "
                "non_additive_dimension None. non_additive_dimension must be a dictionary."
            ],
        ),
        (
            "total_item_costs",
            "non_additive_dimension",
            2,
            [
                "Field total_item_costs in view order_lines has an invalid "
                "non_additive_dimension 2. non_additive_dimension must be a dictionary."
            ],
        ),
        (
            "total_item_costs",
            "non_additive_dimension",
            {},
            [
                "Field total_item_costs in view order_lines has an invalid "
                "non_additive_dimension {}. non_additive_dimension must have a 'name' "
                "property that references a type time dimension group."
            ],
        ),
        (
            "total_item_costs",
            "non_additive_dimension",
            {"name": "fake", "window_choice": "max"},
            [
                "Could not locate reference order_lines.fake in field total_item_costs in view order_lines",
                (
                    "Field total_item_costs in view order_lines contains invalid field reference "
                    "order_lines.fake."
                ),
                (
                    "Field total_item_costs in view order_lines has an invalid "
                    "non_additive_dimension. The field order_lines.fake referenced in "
                    "non_additive_dimension does not exist."
                ),
            ],
        ),
        (
            "total_item_costs",
            "non_additive_dimension",
            {"name": "parent_channel", "window_choice": "max"},
            [
                "Field total_item_costs in view order_lines has an invalid "
                "non_additive_dimension. The field order_lines.parent_channel referenced in "
                "non_additive_dimension is not a valid dimension group with type time."
            ],
        ),
        (
            "total_item_costs",
            "non_additive_dimension",
            {"name": "order_raw", "window_choice": "top"},
            [
                "Field total_item_costs in view order_lines has an invalid "
                "non_additive_dimension. window_choice must be either 'max' or 'min'."
            ],
        ),
        (
            "total_item_costs",
            "non_additive_dimension",
            {"name": "order_raw", "window_choice": "max", "window_aware_of_query_dimensions": 2},
            [
                "Field total_item_costs in view order_lines has an invalid "
                "non_additive_dimension. window_aware_of_query_dimensions must be a boolean."
            ],
        ),
        (
            "total_item_costs",
            "non_additive_dimension",
            {"name": "order_raw", "window_choice": "max", "nulls_are_equal": 2},
            [
                "Field total_item_costs in view order_lines has an invalid "
                "non_additive_dimension. nulls_are_equal must be a boolean."
            ],
        ),
        (
            "total_item_costs",
            "non_additive_dimension",
            {"name": "order_raw", "window_choice": "max", "window_groupings": "account"},
            [
                "Field total_item_costs in view order_lines has an invalid "
                "non_additive_dimension. window_groupings must be a list."
            ],
        ),
        (
            "total_item_costs",
            "non_additive_dimension",
            {"name": "order_raw", "window_choice": "max", "window_groupings": ["fake"]},
            [
                "Could not locate reference order_lines.fake in field total_item_costs in view order_lines",
                (
                    "Field total_item_costs in view order_lines contains invalid field reference "
                    "order_lines.fake."
                ),
                (
                    "Field total_item_costs in view order_lines has an invalid "
                    "non_additive_dimension. The field order_lines.fake "
                    "referenced in window_groupings does not exist."
                ),
            ],
        ),
        (
            "total_item_costs",
            "non_additive_dimension",
            {"name": "order_raw", "window_choice": "max", "window_grouping": ["order_id"]},
            [
                "Property window_grouping is present on Non Additive Dimension in field "
                "total_item_costs in view order_lines, but it is not a valid property. Did "
                "you mean window_groupings?"
            ],
        ),
        (
            "total_item_costs",
            "non_additive_dimension",
            {"name": "order_raw", "window_choice": "max", "window_groupings": ["order_id"]},
            [],
        ),
        (
            "parent_channel",
            "tags",
            2,
            [
                "Field parent_channel in view order_lines has an invalid tags 2. tags must be "
                "a list of strings."
            ],
        ),
        (
            "parent_channel",
            "tags",
            [-2],
            [
                "Field parent_channel in view order_lines has an invalid tag -2. tags must be "
                "a list of strings."
            ],
        ),
        (
            "parent_channel",
            "drill_fields",
            2,
            [
                "Field parent_channel in view order_lines has an invalid drill_fields. "
                "drill_fields must be a list of strings."
            ],
        ),
        (
            "parent_channel",
            "drill_fields",
            ["fake"],
            [
                "Field order_lines.fake in drill_fields is unreachable in field "
                "parent_channel in view order_lines."
            ],
        ),
        ("parent_channel", "drill_fields", ["order_id"], []),
        (
            "parent_channel",
            "searchable",
            -1,
            [
                "Field parent_channel in view order_lines has an invalid searchable -1. "
                "searchable must be a boolean (true or false)."
            ],
        ),
        (
            "parent_channel",
            "type",
            "tier",
            [
                "Field parent_channel in view order_lines is of type tier, but does not have "
                "a tiers property. The tiers property is required for dimensions of type: "
                "tier."
            ],
        ),
        (
            "parent_channel",
            ("type", "tiers"),
            ("tier", ["top", "bottom"]),
            [
                (
                    "Field parent_channel in view order_lines has an invalid tier top. tiers must "
                    "be a list of integers."
                ),
                (
                    "Field parent_channel in view order_lines has an invalid tier bottom. tiers "
                    "must be a list of integers."
                ),
            ],
        ),
        ("parent_channel", ("type", "tiers"), ("tier", [0, 10, 20]), []),
        (
            "parent_channel",
            "link",
            -1,
            ["Field parent_channel in view order_lines has an invalid link -1. link must be a string."],
        ),
        ("parent_channel", "link", "https://google.com", []),
        (
            "total_item_costs",
            "is_merged_result",
            "yeah",
            [
                "Field total_item_costs in view order_lines has an invalid is_merged_result yeah. "
                "is_merged_result must be a boolean (true or false)."
            ],
        ),
        (
            "parent_channel",
            "random_key",
            "yay",
            [
                "Property random_key is present on Field parent_channel in view order_lines, but "
                "it is not a valid property."
            ],
        ),
        (
            "parent_channel",
            "sql_distinct_key",
            "${order_line_id}",
            [
                "Property sql_distinct_key is present on Field parent_channel in view order_lines, but "
                "it is not a valid property."
            ],
        ),
        (
            "parent_channel",
            "datatype",
            "timestamp",
            [
                "Property datatype is present on Field parent_channel in view order_lines, but "
                "it is not a valid property. Did you mean type?"
            ],
        ),
        (
            "total_item_costs",
            "random_key",
            "yay",
            [
                "Property random_key is present on Field total_item_costs in view order_lines, but "
                "it is not a valid property."
            ],
        ),
        (
            "total_item_costs",
            "datatype",
            "timestamp",
            [
                "Property datatype is present on Field total_item_costs in view order_lines, but "
                "it is not a valid property. Did you mean type?"
            ],
        ),
        (
            "total_item_costs",
            "searchable",
            True,
            [
                "Property searchable is present on Field total_item_costs in view order_lines, but "
                "it is not a valid property."
            ],
        ),
        (
            "order",
            "random_key",
            "yay",
            [
                "Property random_key is present on Field order in view order_lines, but "
                "it is not a valid property."
            ],
        ),
        (
            "order",
            "sql_distinct_key",
            "${order_line_id}",
            [
                "Property sql_distinct_key is present on Field order in view order_lines, but "
                "it is not a valid property."
            ],
        ),
        (
            "order",
            "tiers",
            [0, 20, 100],
            [
                "Property tiers is present on Field order in view order_lines, but it is not "
                "a valid property. Did you mean timeframes?"
            ],
        ),
        (
            "parent_channel",
            "case",
            {
                "whens": [{"sql": "${TABLE}.product_name ilike '%sale%'", "label": "On sale"}],
                "else": "Not on sale",
            },
            [
                "Warning: Field parent_channel in view order_lines is using a case "
                "statement, which is deprecated. Please use the sql property instead."
            ],
        ),
        (
            "parent_channel",
            "searchable",
            "__POP__",
            [
                "Field parent_channel in view order_lines does not have required 'searchable' "
                "property set to either true or false. This property is required for "
                "dimensions of type string that are not hidden."
            ],
        ),
        (
            "revenue_per_session",
            "sql",
            "${sessions.number_of_sess} * ${total_item_revenue} / nullif(${total_item_revenue}, 0)",
            [
                "Field revenue_per_session in view order_lines contains invalid field "
                "reference sessions.number_of_sess."
            ],
        ),
        (
            "parent_channel",
            "description",
            (
                "This is a really long description aimed at testing the warning on the length of the"
                " description, so I will keep writing more content to make sure I get to the maximum length"
                " of the description and therefore test the total length max of the description. "
                "Second, this is a really long description aimed at testing the warning on the length of the"
                " description, so I will keep writing more content to make sure I get to the maximum length"
                " of the description and therefore test the total length max of the description."
                "Third, this is a really long description aimed at testing the warning on the length of the"
                " description, so I will keep writing more content to make sure I get to the maximum length"
                " of the description and therefore test the total length max of the description."
            ),
            [
                "Field parent_channel in view order_lines has a description that is too long (772"
                " characters). Descriptions must be 512 characters or less. It will be truncated to the first"
                " 512 characters."
            ],
        ),
    ],
)
def test_validation_with_replaced_field_properties(connection, field_name, property_name, value, errors):
    project = connection.project
    view = _get_view_by_name(project, "order_lines")

    if property_name == "__ADD__":
        field = value
    else:
        field = _get_field_by_name(view, field_name)

    if value == "__POP__":
        field.pop(property_name)
    elif property_name == "__ADD__":
        view["fields"].append(value)
    elif isinstance(property_name, tuple):
        for p, v in zip(property_name, value):
            field[p] = v
    else:
        field[property_name] = value
    response = project.validate_with_replaced_objects(replaced_objects=[view])

    print(response)
    assert [e["message"] for e in response] == errors<|MERGE_RESOLUTION|>--- conflicted
+++ resolved
@@ -1322,11 +1322,7 @@
                 "Valid value_format_names are: ['decimal_0', 'decimal_1', 'decimal_2', "
                 "'decimal_pct_0', 'decimal_pct_1', 'decimal_pct_2', 'percent_0', 'percent_1', "
                 "'percent_2', 'eur', 'eur_0', 'eur_1', 'eur_2', 'usd', 'usd_0', 'usd_1', "
-<<<<<<< HEAD
-                "'usd_2', 'string', 'image_url']"
-=======
-                "'usd_2', 'string', 'date', 'week', 'month', 'quarter', 'year']"
->>>>>>> 6c14fe3e
+                "'usd_2', 'string', 'image_url', 'date', 'week', 'month', 'quarter', 'year']"
             ],
         ),
         (
@@ -1338,11 +1334,7 @@
                 "Valid value_format_names are: ['decimal_0', 'decimal_1', 'decimal_2', "
                 "'decimal_pct_0', 'decimal_pct_1', 'decimal_pct_2', 'percent_0', 'percent_1', "
                 "'percent_2', 'eur', 'eur_0', 'eur_1', 'eur_2', 'usd', 'usd_0', 'usd_1', "
-<<<<<<< HEAD
-                "'usd_2', 'string', 'image_url']"
-=======
-                "'usd_2', 'string', 'date', 'week', 'month', 'quarter', 'year']"
->>>>>>> 6c14fe3e
+                "'usd_2', 'string', 'image_url', 'date', 'week', 'month', 'quarter', 'year']"
             ],
         ),
         (
