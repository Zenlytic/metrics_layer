--- conflicted
+++ resolved
@@ -451,12 +451,7 @@
         condition = "CAST(DATE_TRUNC(CAST(simple.previous_order_date as DATE), DAY) AS DATETIME)>DATETIME('2021-08-04 00:00:00')"  # noqa
     elif query_type == Definitions.bigquery and isinstance(value, datetime) and field == "first_order_date":
         condition = "CAST(DATE_TRUNC(CAST(simple.first_order_date as DATE), DAY) AS DATE)>DATE('2021-08-04 00:00:00')"  # noqa
-<<<<<<< HEAD
-    elif query_type == Definitions.snowflake and expression == "matches":
-=======
     elif sf_or_rs and expression == "matches":
-        time_str = Filter._date_to_string(pendulum.now("UTC").subtract(months=13).start_of("month"))
->>>>>>> 49356302
         last_year = pendulum.now("UTC").year - 1
         condition = f"DATE_TRUNC('DAY', simple.{field})>='{last_year}-01-01T00:00:00' AND "
         condition += f"DATE_TRUNC('DAY', simple.{field})<='{last_year}-12-31T23:59:59'"
